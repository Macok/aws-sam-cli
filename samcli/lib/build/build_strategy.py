"""
Keeps implementation of different build strategies
"""
import hashlib
import logging
import os.path
import pathlib
import shutil
from abc import abstractmethod, ABC
from copy import deepcopy
from typing import Callable, Dict, List, Any, Optional, cast, Set

from samcli.commands._utils.experimental import is_experimental_enabled, ExperimentalFlag
from samcli.lib.utils import osutils
from samcli.lib.utils.async_utils import AsyncContext
from samcli.lib.utils.hash import dir_checksum
from samcli.lib.utils.packagetype import ZIP, IMAGE
from samcli.lib.build.dependency_hash_generator import DependencyHashGenerator
from samcli.lib.build.build_graph import (
    BuildGraph,
    FunctionBuildDefinition,
    LayerBuildDefinition,
    AbstractBuildDefinition,
    DEFAULT_DEPENDENCIES_DIR,
)
from samcli.lib.build.exceptions import MissingBuildMethodException


LOG = logging.getLogger(__name__)


def clean_redundant_folders(base_dir: str, uuids: Set[str]) -> None:
    """
    Compares existing folders inside base_dir and removes the ones which is not in the uuids set.

    Parameters
    ----------
    base_dir : str
        Base directory that it will be operating
    uuids : Set[str]
        Expected folder names. If any folder name in the base_dir is not present in this Set, it will be deleted.
    """
    base_dir_path = pathlib.Path(base_dir)

    if not base_dir_path.exists():
        return

    for full_dir_path in pathlib.Path(base_dir).iterdir():
        if full_dir_path.name not in uuids:
            shutil.rmtree(pathlib.Path(base_dir, full_dir_path.name))


class BuildStrategy(ABC):
    """
    Base class for BuildStrategy
    Keeps basic implementation of build, build_functions and build_layers
    """

    def __init__(self, build_graph: BuildGraph) -> None:
        self._build_graph = build_graph

    def __enter__(self) -> None:
        pass

    def __exit__(self, exc_type: Any, exc_val: Any, exc_tb: Any) -> None:
        pass

    def build(self) -> Dict[str, str]:
        """
        Builds all functions and layers in the given build graph
        """
        result = {}
        with self:
            result.update(self._build_functions(self._build_graph))
            result.update(self._build_layers(self._build_graph))

        return result

    def _build_functions(self, build_graph: BuildGraph) -> Dict[str, str]:
        """
        Iterates through build graph and runs each unique build and copies outcome to the corresponding function folder
        """
        function_build_results = {}
        for build_definition in build_graph.get_function_build_definitions():
            function_build_results.update(self.build_single_function_definition(build_definition))

        return function_build_results

    @abstractmethod
    def build_single_function_definition(self, build_definition: FunctionBuildDefinition) -> Dict[str, str]:
        """
        Builds single function definition and returns dictionary which contains function name as key,
        build location as value
        """

    def _build_layers(self, build_graph: BuildGraph) -> Dict[str, str]:
        """
        Iterates through build graph and runs each unique build and copies outcome to the corresponding layer folder
        """
        layer_build_results = {}
        for layer_definition in build_graph.get_layer_build_definitions():
            layer_build_results.update(self.build_single_layer_definition(layer_definition))

        return layer_build_results

    @abstractmethod
    def build_single_layer_definition(self, layer_definition: LayerBuildDefinition) -> Dict[str, str]:
        """
        Builds single layer definition and returns dictionary which contains layer name as key,
        build location as value
        """


class DefaultBuildStrategy(BuildStrategy):
    """
    Default build strategy, loops over given build graph for each function and layer, and builds each of them one by one
    """

    def __init__(
        self,
        build_graph: BuildGraph,
        build_dir: str,
<<<<<<< HEAD
        build_function: Callable[[str, str, str, str, Optional[str], str, dict, dict, dict], str],
        build_layer: Callable[[str, str, str, List[str], str, dict, dict], str],
=======
        build_function: Callable[[str, str, str, str, str, Optional[str], str, dict, dict, Optional[str], bool], str],
        build_layer: Callable[[str, str, str, List[str], str, str, dict, Optional[str], bool], str],
>>>>>>> 6ab4ec6c
    ) -> None:
        super().__init__(build_graph)
        self._build_dir = build_dir
        self._build_function = build_function
        self._build_layer = build_layer

    def build_single_function_definition(self, build_definition: FunctionBuildDefinition) -> Dict[str, str]:
        """
        Build the unique definition and then copy the artifact to the corresponding function folder
        """
        function_build_results = {}
        LOG.info(
            "Building codeuri: %s runtime: %s metadata: %s architecture: %s functions: %s",
            build_definition.codeuri,
            build_definition.runtime,
            build_definition.metadata,
            build_definition.architecture,
            [function.full_path for function in build_definition.functions],
        )

        # build into one of the functions from this build definition
        single_full_path = build_definition.get_full_path()
        single_build_dir = build_definition.get_build_dir(self._build_dir)

        LOG.debug("Building to following folder %s", single_build_dir)

        # we should create a copy and pass it down, otherwise additional env vars like LAMBDA_BUILDERS_LOG_LEVEL
        # will make cache invalid all the time
        container_env_vars = deepcopy(build_definition.env_vars)
        container_dir_mounts = deepcopy(build_definition.dir_mounts)

        # when a function is passed here, it is ZIP function, codeuri and runtime are not None
        result = self._build_function(
            build_definition.get_function_name(),
            build_definition.codeuri,  # type: ignore
            build_definition.packagetype,
            build_definition.runtime,  # type: ignore
            build_definition.architecture,
            build_definition.get_handler_name(),
            single_build_dir,
            build_definition.metadata,
            container_env_vars,
<<<<<<< HEAD
            container_dir_mounts,
=======
            build_definition.dependencies_dir if is_experimental_enabled(ExperimentalFlag.Accelerate) else None,
            build_definition.download_dependencies,
>>>>>>> 6ab4ec6c
        )
        function_build_results[single_full_path] = result

        # copy results to other functions
        if build_definition.packagetype == ZIP:
            for function in build_definition.functions:
                if function.full_path != single_full_path:
                    # for zip function we need to copy over the artifacts
                    # artifacts directory will be created by the builder
                    artifacts_dir = function.get_build_dir(self._build_dir)
                    LOG.debug("Copying artifacts from %s to %s", single_build_dir, artifacts_dir)
                    osutils.copytree(single_build_dir, artifacts_dir)
                    function_build_results[function.full_path] = artifacts_dir
        elif build_definition.packagetype == IMAGE:
            for function in build_definition.functions:
                if function.full_path != single_full_path:
                    # for image function, we just need to copy the image tag
                    function_build_results[function.full_path] = result

        return function_build_results

    def build_single_layer_definition(self, layer_definition: LayerBuildDefinition) -> Dict[str, str]:
        """
        Build the unique definition and then copy the artifact to the corresponding layer folder
        """
        layer = layer_definition.layer
        LOG.info("Building layer '%s'", layer.full_path)
        if layer.build_method is None:
            raise MissingBuildMethodException(
                f"Layer {layer.full_path} cannot be build without BuildMethod. "
                f"Please provide BuildMethod in Metadata."
            )

        single_build_dir = layer.get_build_dir(self._build_dir)
        # when a layer is passed here, it is ZIP function, codeuri and runtime are not None
        # codeuri and compatible_runtimes are not None
        return {
            layer.full_path: self._build_layer(
                layer.name,
                layer.codeuri,  # type: ignore
                layer.build_method,
                layer.compatible_runtimes,  # type: ignore
                layer.build_architecture,
                single_build_dir,
                layer_definition.env_vars,
<<<<<<< HEAD
                layer_definition.dir_mounts,
=======
                layer_definition.dependencies_dir if is_experimental_enabled(ExperimentalFlag.Accelerate) else None,
                layer_definition.download_dependencies,
>>>>>>> 6ab4ec6c
            )
        }


class CachedBuildStrategy(BuildStrategy):
    """
    Cached implementation of Build Strategy
    For each function and layer, it first checks if there is a valid cache, and if there is, it copies from previous
    build. If caching is invalid, it builds function or layer from scratch and updates cache folder and hash of the
    function or layer.
    For actual building, it uses delegate implementation
    """

    def __init__(
        self,
        build_graph: BuildGraph,
        delegate_build_strategy: BuildStrategy,
        base_dir: str,
        build_dir: str,
        cache_dir: str,
    ) -> None:
        super().__init__(build_graph)
        self._delegate_build_strategy = delegate_build_strategy
        self._base_dir = base_dir
        self._build_dir = build_dir
        self._cache_dir = cache_dir

    def build(self) -> Dict[str, str]:
        result = {}
        with self._delegate_build_strategy:
            result.update(super().build())
        return result

    def build_single_function_definition(self, build_definition: FunctionBuildDefinition) -> Dict[str, str]:
        """
        Builds single function definition with caching
        """
        if build_definition.packagetype == IMAGE:
            return self._delegate_build_strategy.build_single_function_definition(build_definition)

        code_dir = str(pathlib.Path(self._base_dir, cast(str, build_definition.codeuri)).resolve())
        source_hash = dir_checksum(code_dir, ignore_list=[".aws-sam"], hash_generator=hashlib.sha256())
        cache_function_dir = pathlib.Path(self._cache_dir, build_definition.uuid)
        function_build_results = {}

        if not cache_function_dir.exists() or build_definition.source_hash != source_hash:
            LOG.info(
                "Cache is invalid, running build and copying resources to function build definition of %s",
                build_definition.uuid,
            )
            build_result = self._delegate_build_strategy.build_single_function_definition(build_definition)
            function_build_results.update(build_result)

            if cache_function_dir.exists():
                shutil.rmtree(str(cache_function_dir))

            build_definition.source_hash = source_hash
            # Since all the build contents are same for a build definition, just copy any one of them into the cache
            for _, value in build_result.items():
                osutils.copytree(value, cache_function_dir)
                break
        else:
            LOG.info(
                "Valid cache found, copying previously built resources from function build definition of %s",
                build_definition.uuid,
            )
            for function in build_definition.functions:
                # artifacts directory will be created by the builder
                artifacts_dir = function.get_build_dir(self._build_dir)
                LOG.debug("Copying artifacts from %s to %s", cache_function_dir, artifacts_dir)
                osutils.copytree(cache_function_dir, artifacts_dir)
                function_build_results[function.full_path] = artifacts_dir

        return function_build_results

    def build_single_layer_definition(self, layer_definition: LayerBuildDefinition) -> Dict[str, str]:
        """
        Builds single layer definition with caching
        """
        code_dir = str(pathlib.Path(self._base_dir, cast(str, layer_definition.codeuri)).resolve())
        source_hash = dir_checksum(code_dir, ignore_list=[".aws-sam"], hash_generator=hashlib.sha256())
        cache_function_dir = pathlib.Path(self._cache_dir, layer_definition.uuid)
        layer_build_result = {}

        if not cache_function_dir.exists() or layer_definition.source_hash != source_hash:
            LOG.info(
                "Cache is invalid, running build and copying resources to layer build definition of %s",
                layer_definition.uuid,
            )
            build_result = self._delegate_build_strategy.build_single_layer_definition(layer_definition)
            layer_build_result.update(build_result)

            if cache_function_dir.exists():
                shutil.rmtree(str(cache_function_dir))

            layer_definition.source_hash = source_hash
            # Since all the build contents are same for a build definition, just copy any one of them into the cache
            for _, value in build_result.items():
                osutils.copytree(value, cache_function_dir)
                break
        else:
            LOG.info(
                "Valid cache found, copying previously built resources from layer build definition of %s",
                layer_definition.uuid,
            )
            # artifacts directory will be created by the builder
            artifacts_dir = str(pathlib.Path(self._build_dir, layer_definition.layer.full_path))
            LOG.debug("Copying artifacts from %s to %s", cache_function_dir, artifacts_dir)
            osutils.copytree(cache_function_dir, artifacts_dir)
            layer_build_result[layer_definition.layer.full_path] = artifacts_dir

        return layer_build_result

    def _clean_redundant_cached(self) -> None:
        """
        clean the redundant cached folder
        """
        uuids = {bd.uuid for bd in self._build_graph.get_function_build_definitions()}
        uuids.update({ld.uuid for ld in self._build_graph.get_layer_build_definitions()})
        clean_redundant_folders(self._cache_dir, uuids)


class ParallelBuildStrategy(BuildStrategy):
    """
    Parallel implementation of Build Strategy
    This strategy runs each build in parallel.
    For actual build implementation it calls delegate implementation (could be one of the other Build Strategy)
    """

    def __init__(
        self,
        build_graph: BuildGraph,
        delegate_build_strategy: BuildStrategy,
        async_context: Optional[AsyncContext] = None,
    ) -> None:
        super().__init__(build_graph)
        self._delegate_build_strategy = delegate_build_strategy
        self._async_context = async_context if async_context else AsyncContext()

    def build(self) -> Dict[str, str]:
        """
        Runs all build and collects results from async context
        """
        result = {}
        with self._delegate_build_strategy:
            # ignore result
            super().build()
            # wait for other executions to complete

            async_results = self._async_context.run_async()
            for async_result in async_results:
                result.update(async_result)

        return result

    def build_single_function_definition(self, build_definition: FunctionBuildDefinition) -> Dict[str, str]:
        """
        Passes single function build into async context, no actual result returned from this function
        """
        self._async_context.add_async_task(
            self._delegate_build_strategy.build_single_function_definition, build_definition
        )
        return {}

    def build_single_layer_definition(self, layer_definition: LayerBuildDefinition) -> Dict[str, str]:
        """
        Passes single layer build into async context, no actual result returned from this function
        """
        self._async_context.add_async_task(
            self._delegate_build_strategy.build_single_layer_definition, layer_definition
        )
        return {}


class IncrementalBuildStrategy(BuildStrategy):
    """
    Incremental build is supported for certain runtimes in aws-lambda-builders, with dependencies_dir (str)
    and download_dependencies (bool) options.

    This build strategy sets whether we need to download dependencies again (download_dependencies option) by comparing
    the hash of the manifest file of the given runtime as well as the dependencies directory location
    (dependencies_dir option).
    """

    def __init__(
        self,
        build_graph: BuildGraph,
        delegate_build_strategy: BuildStrategy,
        base_dir: str,
        manifest_path_override: Optional[str],
    ):
        super().__init__(build_graph)
        self._delegate_build_strategy = delegate_build_strategy
        self._base_dir = base_dir
        self._manifest_path_override = manifest_path_override

    def build(self) -> Dict[str, str]:
        result = {}
        with self, self._delegate_build_strategy:
            result.update(super().build())
        return result

    def build_single_function_definition(self, build_definition: FunctionBuildDefinition) -> Dict[str, str]:
        self._check_whether_manifest_is_changed(build_definition, build_definition.codeuri, build_definition.runtime)
        return self._delegate_build_strategy.build_single_function_definition(build_definition)

    def build_single_layer_definition(self, layer_definition: LayerBuildDefinition) -> Dict[str, str]:
        self._check_whether_manifest_is_changed(
            layer_definition, layer_definition.codeuri, layer_definition.build_method
        )
        return self._delegate_build_strategy.build_single_layer_definition(layer_definition)

    def _check_whether_manifest_is_changed(
        self,
        build_definition: AbstractBuildDefinition,
        codeuri: Optional[str],
        runtime: Optional[str],
    ) -> None:
        """
        Checks whether the manifest file have been changed by comparing its hash with previously stored one and updates
        download_dependencies property of build definition to True, if it is changed
        """
        manifest_hash = DependencyHashGenerator(
            cast(str, codeuri), self._base_dir, cast(str, runtime), self._manifest_path_override
        ).hash

        is_manifest_changed = True
        is_dependencies_dir_missing = True
        if manifest_hash:
            is_manifest_changed = manifest_hash != build_definition.manifest_hash
            is_dependencies_dir_missing = not os.path.exists(build_definition.dependencies_dir)
            if is_manifest_changed or is_dependencies_dir_missing:
                build_definition.manifest_hash = manifest_hash
                LOG.info(
                    "Manifest file is changed (new hash: %s) or dependency folder (%s) is missing for %s, "
                    "downloading dependencies and copying/building source",
                    manifest_hash,
                    build_definition.dependencies_dir,
                    build_definition.uuid,
                )
            else:
                LOG.info("Manifest is not changed for %s, running incremental build", build_definition.uuid)

        build_definition.download_dependencies = is_manifest_changed or is_dependencies_dir_missing

    def _clean_redundant_dependencies(self) -> None:
        """
        Update build definitions with possible new manifest hash information and clean the redundant dependencies folder
        """
        uuids = {bd.uuid for bd in self._build_graph.get_function_build_definitions()}
        uuids.update({ld.uuid for ld in self._build_graph.get_layer_build_definitions()})
        clean_redundant_folders(DEFAULT_DEPENDENCIES_DIR, uuids)


class CachedOrIncrementalBuildStrategyWrapper(BuildStrategy):
    """
    A wrapper class which holds instance of CachedBuildStrategy and IncrementalBuildStrategy
    to select one of them during function or layer build, depending on the runtime that they are using
    """

    SUPPORTED_RUNTIME_PREFIXES: Set[str] = {
        "python",
        "ruby",
        "nodejs",
    }

    def __init__(
        self,
        build_graph: BuildGraph,
        delegate_build_strategy: BuildStrategy,
        base_dir: str,
        build_dir: str,
        cache_dir: str,
        manifest_path_override: Optional[str],
        is_building_specific_resource: bool,
    ):
        super().__init__(build_graph)
        self._incremental_build_strategy = IncrementalBuildStrategy(
            build_graph,
            delegate_build_strategy,
            base_dir,
            manifest_path_override,
        )
        self._cached_build_strategy = CachedBuildStrategy(
            build_graph,
            delegate_build_strategy,
            base_dir,
            build_dir,
            cache_dir,
        )
        self._is_building_specific_resource = is_building_specific_resource

    def build(self) -> Dict[str, str]:
        result = {}
        with self._cached_build_strategy, self._incremental_build_strategy:
            result.update(super().build())
        return result

    def build_single_function_definition(self, build_definition: FunctionBuildDefinition) -> Dict[str, str]:
        if self._is_incremental_build_supported(build_definition.runtime):
            LOG.debug(
                "Running incremental build for runtime %s for build definition %s",
                build_definition.runtime,
                build_definition.uuid,
            )
            return self._incremental_build_strategy.build_single_function_definition(build_definition)

        LOG.debug(
            "Running incremental build for runtime %s for build definition %s",
            build_definition.runtime,
            build_definition.uuid,
        )
        return self._cached_build_strategy.build_single_function_definition(build_definition)

    def build_single_layer_definition(self, layer_definition: LayerBuildDefinition) -> Dict[str, str]:
        if self._is_incremental_build_supported(layer_definition.build_method):
            LOG.debug(
                "Running incremental build for runtime %s for build definition %s",
                layer_definition.build_method,
                layer_definition.uuid,
            )
            return self._incremental_build_strategy.build_single_layer_definition(layer_definition)

        LOG.debug(
            "Running cached build for runtime %s for build definition %s",
            layer_definition.build_method,
            layer_definition.uuid,
        )
        return self._cached_build_strategy.build_single_layer_definition(layer_definition)

    def __exit__(self, exc_type: Any, exc_val: Any, exc_tb: Any) -> None:
        """
        After build is complete, this method cleans up redundant folders in cached directory as well as in dependencies
        directory. This also updates hashes of the functions and layers, if only single function or layer is been built.

        If SAM CLI switched to use only IncrementalBuildStrategy, contents of this method should be moved inside
        IncrementalBuildStrategy so that it will still continue to clean-up redundant folders.
        """
        if self._is_building_specific_resource:
            self._build_graph.update_definition_hash()
        else:
            self._build_graph.clean_redundant_definitions_and_update(not self._is_building_specific_resource)
            self._cached_build_strategy._clean_redundant_cached()
            self._incremental_build_strategy._clean_redundant_dependencies()

    @staticmethod
    def _is_incremental_build_supported(runtime: Optional[str]) -> bool:
        if not runtime or not is_experimental_enabled(ExperimentalFlag.Accelerate):
            return False

        for supported_runtime_prefix in CachedOrIncrementalBuildStrategyWrapper.SUPPORTED_RUNTIME_PREFIXES:
            if runtime.startswith(supported_runtime_prefix):
                return True

        return False<|MERGE_RESOLUTION|>--- conflicted
+++ resolved
@@ -120,13 +120,8 @@
         self,
         build_graph: BuildGraph,
         build_dir: str,
-<<<<<<< HEAD
-        build_function: Callable[[str, str, str, str, Optional[str], str, dict, dict, dict], str],
-        build_layer: Callable[[str, str, str, List[str], str, dict, dict], str],
-=======
-        build_function: Callable[[str, str, str, str, str, Optional[str], str, dict, dict, Optional[str], bool], str],
-        build_layer: Callable[[str, str, str, List[str], str, str, dict, Optional[str], bool], str],
->>>>>>> 6ab4ec6c
+        build_function: Callable[[str, str, str, str, str, Optional[str], str, dict, dict, dict, Optional[str], bool], str],
+        build_layer: Callable[[str, str, str, List[str], str, str, dict, dict, Optional[str], bool], str],
     ) -> None:
         super().__init__(build_graph)
         self._build_dir = build_dir
@@ -169,12 +164,9 @@
             single_build_dir,
             build_definition.metadata,
             container_env_vars,
-<<<<<<< HEAD
             container_dir_mounts,
-=======
             build_definition.dependencies_dir if is_experimental_enabled(ExperimentalFlag.Accelerate) else None,
             build_definition.download_dependencies,
->>>>>>> 6ab4ec6c
         )
         function_build_results[single_full_path] = result
 
@@ -220,12 +212,9 @@
                 layer.build_architecture,
                 single_build_dir,
                 layer_definition.env_vars,
-<<<<<<< HEAD
                 layer_definition.dir_mounts,
-=======
                 layer_definition.dependencies_dir if is_experimental_enabled(ExperimentalFlag.Accelerate) else None,
                 layer_definition.download_dependencies,
->>>>>>> 6ab4ec6c
             )
         }
 
