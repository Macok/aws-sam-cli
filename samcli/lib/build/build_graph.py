"""
Holds classes and utility methods related to build graph
"""

import copy
import logging
import os
import threading
from pathlib import Path
from typing import Sequence, Tuple, List, Any, Optional, Dict, cast, NamedTuple
from copy import deepcopy
from uuid import uuid4

import tomlkit

from samcli.lib.build.exceptions import InvalidBuildGraphException
from samcli.lib.providers.provider import Function, LayerVersion
from samcli.lib.samlib.resource_metadata_normalizer import (
    SAM_RESOURCE_ID_KEY,
    SAM_IS_NORMALIZED,
)
from samcli.lib.utils.packagetype import ZIP
from samcli.lib.utils.architecture import X86_64


LOG = logging.getLogger(__name__)

DEFAULT_BUILD_GRAPH_FILE_NAME = "build.toml"

DEFAULT_DEPENDENCIES_DIR = os.path.join(".aws-sam", "deps")

# filed names for the toml table
PACKAGETYPE_FIELD = "packagetype"
CODE_URI_FIELD = "codeuri"
RUNTIME_FIELD = "runtime"
METADATA_FIELD = "metadata"
FUNCTIONS_FIELD = "functions"
SOURCE_HASH_FIELD = "source_hash"
MANIFEST_HASH_FIELD = "manifest_hash"
ENV_VARS_FIELD = "env_vars"
DIR_MOUNTS_FIELD = "dir_mounts"
LAYER_NAME_FIELD = "layer_name"
BUILD_METHOD_FIELD = "build_method"
COMPATIBLE_RUNTIMES_FIELD = "compatible_runtimes"
LAYER_FIELD = "layer"
ARCHITECTURE_FIELD = "architecture"


def _function_build_definition_to_toml_table(
    function_build_definition: "FunctionBuildDefinition",
) -> tomlkit.api.Table:
    """
    Converts given function_build_definition into toml table representation

    Parameters
    ----------
    function_build_definition: FunctionBuildDefinition
        FunctionBuildDefinition which will be converted into toml table

    Returns
    -------
    tomlkit.api.Table
        toml table of FunctionBuildDefinition
    """
    toml_table = tomlkit.table()
    if function_build_definition.packagetype == ZIP:
        toml_table[CODE_URI_FIELD] = function_build_definition.codeuri
        toml_table[RUNTIME_FIELD] = function_build_definition.runtime
        toml_table[ARCHITECTURE_FIELD] = function_build_definition.architecture
        if function_build_definition.source_hash:
            toml_table[SOURCE_HASH_FIELD] = function_build_definition.source_hash
        toml_table[MANIFEST_HASH_FIELD] = function_build_definition.manifest_hash
    toml_table[PACKAGETYPE_FIELD] = function_build_definition.packagetype
    toml_table[FUNCTIONS_FIELD] = [f.full_path for f in function_build_definition.functions]

    if function_build_definition.metadata:
        toml_table[METADATA_FIELD] = function_build_definition.metadata
    if function_build_definition.env_vars:
        toml_table[ENV_VARS_FIELD] = function_build_definition.env_vars
    if function_build_definition.dir_mounts:
        toml_table[DIR_MOUNTS_FIELD] = function_build_definition.dir_mounts

    return toml_table


def _toml_table_to_function_build_definition(uuid: str, toml_table: tomlkit.api.Table) -> "FunctionBuildDefinition":
    """
    Converts given toml table into FunctionBuildDefinition instance

    Parameters
    ----------
    uuid: str
        key of the function toml_table instance
    toml_table: tomlkit.api.Table
        function build definition as toml table

    Returns
    -------
    FunctionBuildDefinition
        FunctionBuildDefinition of given toml table
    """
    function_build_definition = FunctionBuildDefinition(
        toml_table.get(RUNTIME_FIELD),
        toml_table.get(CODE_URI_FIELD),
        toml_table.get(PACKAGETYPE_FIELD, ZIP),
        toml_table.get(ARCHITECTURE_FIELD, X86_64),
        dict(toml_table.get(METADATA_FIELD, {})),
<<<<<<< HEAD
        toml_table.get(SOURCE_MD5_FIELD, ""),
        dict(toml_table.get(DIR_MOUNTS_FIELD, {})),
=======
        toml_table.get(SOURCE_HASH_FIELD, ""),
        toml_table.get(MANIFEST_HASH_FIELD, ""),
>>>>>>> 6ab4ec6c
        dict(toml_table.get(ENV_VARS_FIELD, {})),
    )
    function_build_definition.uuid = uuid
    return function_build_definition


def _layer_build_definition_to_toml_table(layer_build_definition: "LayerBuildDefinition") -> tomlkit.api.Table:
    """
    Converts given layer_build_definition into toml table representation

    Parameters
    ----------
    layer_build_definition: LayerBuildDefinition
        LayerBuildDefinition which will be converted into toml table

    Returns
    -------
    tomlkit.api.Table
        toml table of LayerBuildDefinition
    """
    toml_table = tomlkit.table()
    toml_table[LAYER_NAME_FIELD] = layer_build_definition.full_path
    toml_table[CODE_URI_FIELD] = layer_build_definition.codeuri
    toml_table[BUILD_METHOD_FIELD] = layer_build_definition.build_method
    toml_table[COMPATIBLE_RUNTIMES_FIELD] = layer_build_definition.compatible_runtimes
    toml_table[ARCHITECTURE_FIELD] = layer_build_definition.architecture
    if layer_build_definition.source_hash:
        toml_table[SOURCE_HASH_FIELD] = layer_build_definition.source_hash
    toml_table[MANIFEST_HASH_FIELD] = layer_build_definition.manifest_hash
    if layer_build_definition.env_vars:
        toml_table[ENV_VARS_FIELD] = layer_build_definition.env_vars
    if layer_build_definition.dir_mounts:
        toml_table[DIR_MOUNTS_FIELD] = layer_build_definition.dir_mounts
    toml_table[LAYER_FIELD] = layer_build_definition.layer.full_path

    return toml_table


def _toml_table_to_layer_build_definition(uuid: str, toml_table: tomlkit.api.Table) -> "LayerBuildDefinition":
    """
    Converts given toml table into LayerBuildDefinition instance

    Parameters
    ----------
    uuid: str
        key of the toml_table instance
    toml_table:  tomlkit.api.Table
        layer build definition as toml table

    Returns
    -------
    LayerBuildDefinition
        LayerBuildDefinition of given toml table
    """
    layer_build_definition = LayerBuildDefinition(
        toml_table.get(LAYER_NAME_FIELD),
        toml_table.get(CODE_URI_FIELD),
        toml_table.get(BUILD_METHOD_FIELD),
        toml_table.get(COMPATIBLE_RUNTIMES_FIELD),
<<<<<<< HEAD
        toml_table.get(SOURCE_MD5_FIELD, ""),
        dict(toml_table.get(DIR_MOUNTS_FIELD, {})),
=======
        toml_table.get(ARCHITECTURE_FIELD, X86_64),
        toml_table.get(SOURCE_HASH_FIELD, ""),
        toml_table.get(MANIFEST_HASH_FIELD, ""),
>>>>>>> 6ab4ec6c
        dict(toml_table.get(ENV_VARS_FIELD, {})),
    )
    layer_build_definition.uuid = uuid
    return layer_build_definition


class BuildHashingInformation(NamedTuple):
    """
    Holds hashing information for the source folder and the manifest file
    """

    source_hash: str
    manifest_hash: str


class BuildGraph:
    """
    Contains list of build definitions, with ability to read and write them into build.toml file
    """

    # private lock for build.toml reads and writes
    __toml_lock = threading.Lock()

    # global table build definitions key
    FUNCTION_BUILD_DEFINITIONS = "function_build_definitions"
    LAYER_BUILD_DEFINITIONS = "layer_build_definitions"

    def __init__(self, build_dir: str) -> None:
        # put build.toml file inside .aws-sam folder
        self._filepath = Path(build_dir).parent.joinpath(DEFAULT_BUILD_GRAPH_FILE_NAME)
        self._function_build_definitions: List["FunctionBuildDefinition"] = []
        self._layer_build_definitions: List["LayerBuildDefinition"] = []
        self._atomic_read()

    def get_function_build_definitions(self) -> Tuple["FunctionBuildDefinition", ...]:
        return tuple(self._function_build_definitions)

    def get_layer_build_definitions(self) -> Tuple["LayerBuildDefinition", ...]:
        return tuple(self._layer_build_definitions)

    def get_function_build_definition_with_full_path(
        self, function_full_path: str
    ) -> Optional["FunctionBuildDefinition"]:
        """
        Returns FunctionBuildDefinition instance of given function logical id.

        Parameters
        ----------
        function_full_path : str
            Function full path that will be searched in the function build definitions

        Returns
        -------
        Optional[FunctionBuildDefinition]
            If a function build definition found returns it, otherwise returns None

        """
        for function_build_definition in self._function_build_definitions:
            for build_definition_function in function_build_definition.functions:
                if build_definition_function.full_path == function_full_path:
                    return function_build_definition
        return None

    def put_function_build_definition(
        self, function_build_definition: "FunctionBuildDefinition", function: Function
    ) -> None:
        """
        Puts the newly read function build definition into existing build graph.
        If graph already contains a function build definition which is same as the newly passed one, then it will add
        the function to the existing one, discarding the new one

        If graph doesn't contain such unique function build definition, it will be added to the current build graph

        Parameters
        ----------
        function_build_definition: FunctionBuildDefinition
            function build definition which is newly read from template.yaml file
        function: Function
            function details for this function build definition
        """
        if function_build_definition in self._function_build_definitions:
            previous_build_definition = self._function_build_definitions[
                self._function_build_definitions.index(function_build_definition)
            ]
            LOG.debug(
                "Same function build definition found, adding function (Previous: %s, Current: %s, Function: %s)",
                previous_build_definition,
                function_build_definition,
                function,
            )
            previous_build_definition.add_function(function)
        else:
            LOG.debug(
                "Unique function build definition found, adding as new (Function Build Definition: %s, Function: %s)",
                function_build_definition,
                function,
            )
            function_build_definition.add_function(function)
            self._function_build_definitions.append(function_build_definition)

    def put_layer_build_definition(self, layer_build_definition: "LayerBuildDefinition", layer: LayerVersion) -> None:
        """
        Puts the newly read layer build definition into existing build graph.
        If graph already contains a layer build definition which is same as the newly passed one, then it will add
        the layer to the existing one, discarding the new one

        If graph doesn't contain such unique layer build definition, it will be added to the current build graph

        Parameters
        ----------
        layer_build_definition: LayerBuildDefinition
            layer build definition which is newly read from template.yaml file
        layer: Layer
            layer details for this layer build definition
        """
        if layer_build_definition in self._layer_build_definitions:
            previous_build_definition = self._layer_build_definitions[
                self._layer_build_definitions.index(layer_build_definition)
            ]
            LOG.debug(
                "Same Layer build definition found, adding layer (Previous: %s, Current: %s, Layer: %s)",
                previous_build_definition,
                layer_build_definition,
                layer,
            )
            previous_build_definition.layer = layer
        else:
            LOG.debug(
                "Unique Layer build definition found, adding as new (Layer Build Definition: %s, Layer: %s)",
                layer_build_definition,
                layer,
            )
            layer_build_definition.layer = layer
            self._layer_build_definitions.append(layer_build_definition)

    def clean_redundant_definitions_and_update(self, persist: bool) -> None:
        """
        Removes build definitions which doesn't have any function in it, which means these build definitions
        are no longer used, and they can be deleted

        If persist parameter is given True, build graph is written to .aws-sam/build.toml file
        """
        self._function_build_definitions[:] = [
            fbd for fbd in self._function_build_definitions if len(fbd.functions) > 0
        ]
        self._layer_build_definitions[:] = [bd for bd in self._layer_build_definitions if bd.layer]
        if persist:
            self._atomic_write()

    def update_definition_hash(self) -> None:
        """
        Updates the build.toml file with the newest source_hash values of the partial build's definitions

        This operation is atomic, that no other thread accesses build.toml
        during the process of reading and modifying the hash value
        """
        with BuildGraph.__toml_lock:
            stored_definitions = copy.deepcopy(self._function_build_definitions)
            stored_layers = copy.deepcopy(self._layer_build_definitions)
            self._read()

            function_content = BuildGraph._compare_hash_changes(stored_definitions, self._function_build_definitions)
            layer_content = BuildGraph._compare_hash_changes(stored_layers, self._layer_build_definitions)

            if function_content or layer_content:
                self._write_source_hash(function_content, layer_content)

    @staticmethod
    def _compare_hash_changes(
        input_list: Sequence["AbstractBuildDefinition"], compared_list: Sequence["AbstractBuildDefinition"]
    ) -> Dict[str, BuildHashingInformation]:
        """
        Helper to compare the function and layer definition changes in hash value

        Returns a dictionary that has uuid as key, updated hash value as value
        """
        content = {}
        for compared_def in compared_list:
            for stored_def in input_list:
                if stored_def == compared_def:
                    old_hash = compared_def.source_hash
                    updated_hash = stored_def.source_hash
                    old_manifest_hash = compared_def.manifest_hash
                    updated_manifest_hash = stored_def.manifest_hash
                    uuid = stored_def.uuid
                    if old_hash != updated_hash or old_manifest_hash != updated_manifest_hash:
                        content[uuid] = BuildHashingInformation(updated_hash, updated_manifest_hash)
                    compared_def.download_dependencies = old_manifest_hash != updated_manifest_hash
        return content

    def _write_source_hash(
        self, function_content: Dict[str, BuildHashingInformation], layer_content: Dict[str, BuildHashingInformation]
    ) -> None:
        """
        Helper to write source_hash values to build.toml file
        """
        document = {}
        if not self._filepath.exists():
            open(self._filepath, "a+").close()

        txt = self._filepath.read_text()
        # .loads() returns a TOMLDocument,
        # and it behaves like a standard dictionary according to https://github.com/sdispater/tomlkit.
        # in tomlkit 0.7.2, the types are broken (tomlkit#128, #130, #134) so here we convert it to Dict.
        document = cast(Dict, tomlkit.loads(txt))

        for function_uuid, hashing_info in function_content.items():
            if function_uuid in document.get(BuildGraph.FUNCTION_BUILD_DEFINITIONS, {}):
                function_build_definition = document[BuildGraph.FUNCTION_BUILD_DEFINITIONS][function_uuid]
                function_build_definition[SOURCE_HASH_FIELD] = hashing_info.source_hash
                function_build_definition[MANIFEST_HASH_FIELD] = hashing_info.manifest_hash
                LOG.info(
                    "Updated source_hash and manifest_hash field in build.toml for function with UUID %s", function_uuid
                )

        for layer_uuid, hashing_info in layer_content.items():
            if layer_uuid in document.get(BuildGraph.LAYER_BUILD_DEFINITIONS, {}):
                layer_build_definition = document[BuildGraph.LAYER_BUILD_DEFINITIONS][layer_uuid]
                layer_build_definition[SOURCE_HASH_FIELD] = hashing_info.source_hash
                layer_build_definition[MANIFEST_HASH_FIELD] = hashing_info.manifest_hash
                LOG.info("Updated source_hash and manifest_hash field in build.toml for layer with UUID %s", layer_uuid)

        self._filepath.write_text(tomlkit.dumps(document))  # type: ignore

    def _read(self) -> None:
        """
        Reads build.toml file into array of build definition
        Each build definition will have empty function list, which will be populated from the current template.yaml file
        """
        LOG.debug("Instantiating build definitions")
        self._function_build_definitions = []
        self._layer_build_definitions = []
        document = {}
        try:
            txt = self._filepath.read_text()
            # .loads() returns a TOMLDocument,
            # and it behaves like a standard dictionary according to https://github.com/sdispater/tomlkit.
            # in tomlkit 0.7.2, the types are broken (tomlkit#128, #130, #134) so here we convert it to Dict.
            document = cast(Dict, tomlkit.loads(txt))
        except OSError:
            LOG.debug("No previous build graph found, generating new one")
        function_build_definitions_table = document.get(BuildGraph.FUNCTION_BUILD_DEFINITIONS, {})
        for function_build_definition_key in function_build_definitions_table:
            function_build_definition = _toml_table_to_function_build_definition(
                function_build_definition_key, function_build_definitions_table[function_build_definition_key]
            )
            self._function_build_definitions.append(function_build_definition)

        layer_build_definitions_table = document.get(BuildGraph.LAYER_BUILD_DEFINITIONS, {})
        for layer_build_definition_key in layer_build_definitions_table:
            layer_build_definition = _toml_table_to_layer_build_definition(
                layer_build_definition_key, layer_build_definitions_table[layer_build_definition_key]
            )
            self._layer_build_definitions.append(layer_build_definition)

    def _atomic_read(self) -> None:
        """
        Performs the _read() method with a global lock acquired
        It makes sure no other thread accesses build.toml when a read is happening
        """

        with BuildGraph.__toml_lock:
            self._read()

    def _write(self) -> None:
        """
        Writes build definition details into build.toml file, which would be used by the next build.
        build.toml file will contain the same information as build graph,
        function details will only be preserved as function names
        layer details will only be preserved as layer names
        """
        # convert build definition list into toml table
        function_build_definitions_table = tomlkit.table()
        for function_build_definition in self._function_build_definitions:
            build_definition_as_table = _function_build_definition_to_toml_table(function_build_definition)
            function_build_definitions_table.add(function_build_definition.uuid, build_definition_as_table)

        layer_build_definitions_table = tomlkit.table()
        for layer_build_definition in self._layer_build_definitions:
            build_definition_as_table = _layer_build_definition_to_toml_table(layer_build_definition)
            layer_build_definitions_table.add(layer_build_definition.uuid, build_definition_as_table)

        # create toml document and add build definitions
        document = tomlkit.document()
        document.add(tomlkit.comment("This file is auto generated by SAM CLI build command"))
        # we need to cast `Table` to `Item` because of tomlkit#135.
        document.add(BuildGraph.FUNCTION_BUILD_DEFINITIONS, cast(tomlkit.items.Item, function_build_definitions_table))
        document.add(BuildGraph.LAYER_BUILD_DEFINITIONS, cast(tomlkit.items.Item, layer_build_definitions_table))

        if not self._filepath.exists():
            open(self._filepath, "a+").close()

        self._filepath.write_text(tomlkit.dumps(document))

    def _atomic_write(self) -> None:
        """
        Performs the _write() method with a global lock acquired
        It makes sure no other thread accesses build.toml when a write is happening
        """

        with BuildGraph.__toml_lock:
            self._write()


class AbstractBuildDefinition:
    """
    Abstract class for build definition
    Build definition holds information about each unique build
    """

    def __init__(
        self, source_hash: str, manifest_hash: str, env_vars: Optional[Dict] = None, architecture: str = X86_64
    ) -> None:
        self.uuid = str(uuid4())
        self.source_hash = source_hash
        self.manifest_hash = manifest_hash
        self._env_vars = env_vars if env_vars else {}
        self.architecture = architecture
        # following properties are used during build time and they don't serialize into build.toml file
        self.download_dependencies: bool = True

    @property
    def dependencies_dir(self) -> str:
        return str(os.path.join(DEFAULT_DEPENDENCIES_DIR, self.uuid))

    @property
    def env_vars(self) -> Dict:
        return deepcopy(self._env_vars)


class LayerBuildDefinition(AbstractBuildDefinition):
    """
    LayerBuildDefinition holds information about each unique layer build
    """

    def __init__(
        self,
        full_path: str,
        codeuri: Optional[str],
        build_method: Optional[str],
        compatible_runtimes: Optional[List[str]],
<<<<<<< HEAD
        source_md5: str = "",
        dir_mounts: Optional[Dict] = None,
=======
        architecture: str,
        source_hash: str = "",
        manifest_hash: str = "",
>>>>>>> 6ab4ec6c
        env_vars: Optional[Dict] = None,
    ):
        super().__init__(source_hash, manifest_hash, env_vars, architecture)
        self.full_path = full_path
        self.codeuri = codeuri
        self.build_method = build_method
        self.compatible_runtimes = compatible_runtimes
<<<<<<< HEAD
        self.dir_mounts = dir_mounts if dir_mounts else {}
        self.env_vars = env_vars if env_vars else {}
=======
>>>>>>> 6ab4ec6c
        # Note(xinhol): In our code, we assume "layer" is never None. We should refactor
        # this and move "layer" out of LayerBuildDefinition to take advantage of type check.
        self.layer: LayerVersion = None  # type: ignore

    def __str__(self) -> str:
        return (
<<<<<<< HEAD
            f"LayerBuildDefinition({self.name}, {self.codeuri}, {self.source_md5}, {self.uuid}, "
            f"{self.build_method}, {self.compatible_runtimes}, {self.env_vars}, {self.dir_mounts})"
=======
            f"LayerBuildDefinition({self.full_path}, {self.codeuri}, {self.source_hash}, {self.uuid}, "
            f"{self.build_method}, {self.compatible_runtimes}, {self.architecture}, {self.env_vars})"
>>>>>>> 6ab4ec6c
        )

    def __eq__(self, other: Any) -> bool:
        """
        Checks equality of the layer build definition

        Parameters
        ----------
        other: Any
            other layer build definition to compare

        Returns
        -------
        bool
            True if both layer build definitions has same following properties, False otherwise
        """
        if not isinstance(other, LayerBuildDefinition):
            return False

        return (
            self.full_path == other.full_path
            and self.codeuri == other.codeuri
            and self.build_method == other.build_method
            and self.compatible_runtimes == other.compatible_runtimes
            and self.env_vars == other.env_vars
<<<<<<< HEAD
            and self.dir_mounts == other.dir_mounts
=======
            and self.architecture == other.architecture
>>>>>>> 6ab4ec6c
        )


class FunctionBuildDefinition(AbstractBuildDefinition):
    """
    LayerBuildDefinition holds information about each unique function build
    """

    def __init__(
        self,
        runtime: Optional[str],
        codeuri: Optional[str],
        packagetype: str,
        architecture: str,
        metadata: Optional[Dict],
<<<<<<< HEAD
        source_md5: str = "",
        dir_mounts: Optional[Dict] = None,
=======
        source_hash: str = "",
        manifest_hash: str = "",
>>>>>>> 6ab4ec6c
        env_vars: Optional[Dict] = None,
    ) -> None:
        super().__init__(source_hash, manifest_hash, env_vars, architecture)
        self.runtime = runtime
        self.codeuri = codeuri
        self.packagetype = packagetype
<<<<<<< HEAD
        self.metadata = metadata if metadata else {}
        self.dir_mounts = dir_mounts if dir_mounts else {}
        self.env_vars = env_vars if env_vars else {}
=======

        # Skip SAM Added metadata properties
        metadata_copied = deepcopy(metadata) if metadata else {}
        metadata_copied.pop(SAM_RESOURCE_ID_KEY, "")
        metadata_copied.pop(SAM_IS_NORMALIZED, "")
        self.metadata = metadata_copied

>>>>>>> 6ab4ec6c
        self.functions: List[Function] = []

    def add_function(self, function: Function) -> None:
        self.functions.append(function)

    def get_function_name(self) -> str:
        self._validate_functions()
        return self.functions[0].name

    def get_handler_name(self) -> Optional[str]:
        self._validate_functions()
        return self.functions[0].handler

    def get_full_path(self) -> str:
        """
        Return the build identifier of the first function
        """
        self._validate_functions()
        return self.functions[0].full_path

    def get_build_dir(self, artifact_root_dir: str) -> str:
        """
        Return the directory path relative to root build directory
        """
        self._validate_functions()
        return self.functions[0].get_build_dir(artifact_root_dir)

    def _validate_functions(self) -> None:
        if not self.functions:
            raise InvalidBuildGraphException("Build definition doesn't have any function definition to build")

    def __str__(self) -> str:
        return (
            "BuildDefinition("
<<<<<<< HEAD
            f"{self.runtime}, {self.codeuri}, {self.packagetype}, {self.source_md5}, "
            f"{self.uuid}, {self.metadata}, {self.env_vars}, {self.dir_mounts}, "
=======
            f"{self.runtime}, {self.codeuri}, {self.packagetype}, {self.source_hash}, "
            f"{self.uuid}, {self.metadata}, {self.env_vars}, {self.architecture}, "
>>>>>>> 6ab4ec6c
            f"{[f.functionname for f in self.functions]})"
        )

    def __eq__(self, other: Any) -> bool:
        """
        Checks equality of the function build definition

        Parameters
        ----------
        other: Any
            other function build definition to compare

        Returns
        -------
        bool
            True if both function build definitions has same following properties, False otherwise
        """
        if not isinstance(other, FunctionBuildDefinition):
            return False

        # each build with custom Makefile definition should be handled separately
        if self.metadata and self.metadata.get("BuildMethod", None) == "makefile":
            return False

        return (
            self.runtime == other.runtime
            and self.codeuri == other.codeuri
            and self.packagetype == other.packagetype
            and self.metadata == other.metadata
            and self.env_vars == other.env_vars
<<<<<<< HEAD
            and self.dir_mounts == other.dir_mounts
=======
            and self.architecture == other.architecture
>>>>>>> 6ab4ec6c
        )<|MERGE_RESOLUTION|>--- conflicted
+++ resolved
@@ -105,13 +105,9 @@
         toml_table.get(PACKAGETYPE_FIELD, ZIP),
         toml_table.get(ARCHITECTURE_FIELD, X86_64),
         dict(toml_table.get(METADATA_FIELD, {})),
-<<<<<<< HEAD
-        toml_table.get(SOURCE_MD5_FIELD, ""),
-        dict(toml_table.get(DIR_MOUNTS_FIELD, {})),
-=======
         toml_table.get(SOURCE_HASH_FIELD, ""),
         toml_table.get(MANIFEST_HASH_FIELD, ""),
->>>>>>> 6ab4ec6c
+        dict(toml_table.get(DIR_MOUNTS_FIELD, {})),
         dict(toml_table.get(ENV_VARS_FIELD, {})),
     )
     function_build_definition.uuid = uuid
@@ -171,14 +167,10 @@
         toml_table.get(CODE_URI_FIELD),
         toml_table.get(BUILD_METHOD_FIELD),
         toml_table.get(COMPATIBLE_RUNTIMES_FIELD),
-<<<<<<< HEAD
-        toml_table.get(SOURCE_MD5_FIELD, ""),
-        dict(toml_table.get(DIR_MOUNTS_FIELD, {})),
-=======
         toml_table.get(ARCHITECTURE_FIELD, X86_64),
         toml_table.get(SOURCE_HASH_FIELD, ""),
         toml_table.get(MANIFEST_HASH_FIELD, ""),
->>>>>>> 6ab4ec6c
+        dict(toml_table.get(DIR_MOUNTS_FIELD, {})),
         dict(toml_table.get(ENV_VARS_FIELD, {})),
     )
     layer_build_definition.uuid = uuid
@@ -490,12 +482,14 @@
     """
 
     def __init__(
-        self, source_hash: str, manifest_hash: str, env_vars: Optional[Dict] = None, architecture: str = X86_64
+        self, source_hash: str, manifest_hash: str, env_vars: Optional[Dict] = None, dir_mounts: Optional[Dict] = None,
+            architecture: str = X86_64
     ) -> None:
         self.uuid = str(uuid4())
         self.source_hash = source_hash
         self.manifest_hash = manifest_hash
         self._env_vars = env_vars if env_vars else {}
+        self._dir_mounts = dir_mounts if dir_mounts else {}
         self.architecture = architecture
         # following properties are used during build time and they don't serialize into build.toml file
         self.download_dependencies: bool = True
@@ -507,6 +501,10 @@
     @property
     def env_vars(self) -> Dict:
         return deepcopy(self._env_vars)
+
+    @property
+    def dir_mounts(self) -> Dict:
+        return deepcopy(self._dir_mounts)
 
 
 class LayerBuildDefinition(AbstractBuildDefinition):
@@ -520,39 +518,25 @@
         codeuri: Optional[str],
         build_method: Optional[str],
         compatible_runtimes: Optional[List[str]],
-<<<<<<< HEAD
-        source_md5: str = "",
-        dir_mounts: Optional[Dict] = None,
-=======
         architecture: str,
         source_hash: str = "",
         manifest_hash: str = "",
->>>>>>> 6ab4ec6c
+        dir_mounts: Optional[Dict] = None,
         env_vars: Optional[Dict] = None,
     ):
-        super().__init__(source_hash, manifest_hash, env_vars, architecture)
+        super().__init__(source_hash, manifest_hash, env_vars, dir_mounts, architecture)
         self.full_path = full_path
         self.codeuri = codeuri
         self.build_method = build_method
         self.compatible_runtimes = compatible_runtimes
-<<<<<<< HEAD
-        self.dir_mounts = dir_mounts if dir_mounts else {}
-        self.env_vars = env_vars if env_vars else {}
-=======
->>>>>>> 6ab4ec6c
         # Note(xinhol): In our code, we assume "layer" is never None. We should refactor
         # this and move "layer" out of LayerBuildDefinition to take advantage of type check.
         self.layer: LayerVersion = None  # type: ignore
 
     def __str__(self) -> str:
         return (
-<<<<<<< HEAD
-            f"LayerBuildDefinition({self.name}, {self.codeuri}, {self.source_md5}, {self.uuid}, "
-            f"{self.build_method}, {self.compatible_runtimes}, {self.env_vars}, {self.dir_mounts})"
-=======
             f"LayerBuildDefinition({self.full_path}, {self.codeuri}, {self.source_hash}, {self.uuid}, "
-            f"{self.build_method}, {self.compatible_runtimes}, {self.architecture}, {self.env_vars})"
->>>>>>> 6ab4ec6c
+            f"{self.build_method}, {self.compatible_runtimes}, {self.architecture}, {self.env_vars}, {self.dir_mounts})"
         )
 
     def __eq__(self, other: Any) -> bool:
@@ -578,11 +562,8 @@
             and self.build_method == other.build_method
             and self.compatible_runtimes == other.compatible_runtimes
             and self.env_vars == other.env_vars
-<<<<<<< HEAD
             and self.dir_mounts == other.dir_mounts
-=======
             and self.architecture == other.architecture
->>>>>>> 6ab4ec6c
         )
 
 
@@ -598,24 +579,15 @@
         packagetype: str,
         architecture: str,
         metadata: Optional[Dict],
-<<<<<<< HEAD
-        source_md5: str = "",
-        dir_mounts: Optional[Dict] = None,
-=======
         source_hash: str = "",
         manifest_hash: str = "",
->>>>>>> 6ab4ec6c
+        dir_mounts: Optional[Dict] = None,
         env_vars: Optional[Dict] = None,
     ) -> None:
-        super().__init__(source_hash, manifest_hash, env_vars, architecture)
+        super().__init__(source_hash, manifest_hash, env_vars, dir_mounts, architecture)
         self.runtime = runtime
         self.codeuri = codeuri
         self.packagetype = packagetype
-<<<<<<< HEAD
-        self.metadata = metadata if metadata else {}
-        self.dir_mounts = dir_mounts if dir_mounts else {}
-        self.env_vars = env_vars if env_vars else {}
-=======
 
         # Skip SAM Added metadata properties
         metadata_copied = deepcopy(metadata) if metadata else {}
@@ -623,7 +595,6 @@
         metadata_copied.pop(SAM_IS_NORMALIZED, "")
         self.metadata = metadata_copied
 
->>>>>>> 6ab4ec6c
         self.functions: List[Function] = []
 
     def add_function(self, function: Function) -> None:
@@ -658,13 +629,8 @@
     def __str__(self) -> str:
         return (
             "BuildDefinition("
-<<<<<<< HEAD
-            f"{self.runtime}, {self.codeuri}, {self.packagetype}, {self.source_md5}, "
-            f"{self.uuid}, {self.metadata}, {self.env_vars}, {self.dir_mounts}, "
-=======
             f"{self.runtime}, {self.codeuri}, {self.packagetype}, {self.source_hash}, "
-            f"{self.uuid}, {self.metadata}, {self.env_vars}, {self.architecture}, "
->>>>>>> 6ab4ec6c
+            f"{self.uuid}, {self.metadata}, {self.env_vars}, {self.architecture}, {self.dir_mounts}, "
             f"{[f.functionname for f in self.functions]})"
         )
 
@@ -695,9 +661,6 @@
             and self.packagetype == other.packagetype
             and self.metadata == other.metadata
             and self.env_vars == other.env_vars
-<<<<<<< HEAD
             and self.dir_mounts == other.dir_mounts
-=======
             and self.architecture == other.architecture
->>>>>>> 6ab4ec6c
         )