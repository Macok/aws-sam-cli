--- conflicted
+++ resolved
@@ -12,19 +12,10 @@
 class MissingBuildMethodException(UserException):
     """
     Exception to be thrown when a layer is tried to build without BuildMethod
-<<<<<<< HEAD
-    """
-
-
-class InvalidBuildImageException(UserException):
-    """
-    Value provided to --build-image is invalid
     """
 
 
 class InvalidMountedPathException(UserException):
     """
     Value provided to --container-dir-mount is invalid
-=======
->>>>>>> 6ab4ec6c
     """