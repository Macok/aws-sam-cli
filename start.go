--- conflicted
+++ resolved
@@ -63,7 +63,6 @@
 			cwd = c.String("docker-volume-basedir")
 		}
 
-<<<<<<< HEAD
 		// Initiate a new Lambda runtime
 		runt, err := NewRuntime(NewRuntimeOpt{
 			Cwd:             cwd,
@@ -73,6 +72,7 @@
 			EnvOverrideFile: c.String("env-vars"),
 			DebugPort:       c.String("debug-port"),
 			SkipPullImage:   c.Bool("skip-pull-image"),
+      DockerNetwork:        c.String("docker-network"),
 		})
 
 		// Check there wasn't a problem initiating the Lambda runtime
@@ -83,31 +83,6 @@
 			} else {
 				log.Printf("Ignoring %s (%s) due to %s runtime init error: %s\n", name, function.Handler, function.Runtime, err)
 				continue
-=======
-		for _, event := range events {
-
-			endpointCount++
-
-			// Find the env-vars map for the function
-			funcEnvVarsOverrides := envVarsOverrides[name]
-			runt, err := NewRuntime(NewRuntimeOpt{
-				Function:             function,
-				EnvVarsOverrides:     funcEnvVarsOverrides,
-				Basedir:              filepath.Dir(filename),
-				CheckWorkingDirExist: checkWorkingDirExist,
-				DebugPort:            c.String("debug-port"),
-				SkipPullImage:        c.Bool("skip-pull-image"),
-				DockerNetwork:        c.String("docker-network"),
-			})
-			if err != nil {
-				if err == ErrRuntimeNotSupported {
-					log.Printf("Ignoring %s due to unsupported runtime (%s)\n", function.Handler, function.Runtime)
-					continue
-				} else {
-					log.Printf("Ignoring %s due to %s runtime init error: %s\n", function.Handler, function.Runtime, err)
-					continue
-				}
->>>>>>> 9e5ca108
 			}
 		}
 
