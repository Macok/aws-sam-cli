import os
import posixpath
import sys

import docker
import json

from unittest import TestCase
from unittest.mock import Mock, MagicMock, call, patch, ANY
from pathlib import Path, WindowsPath

from parameterized import parameterized

from samcli.lib.providers.provider import ResourcesToBuildCollector, Function
from samcli.lib.build.app_builder import (
    ApplicationBuilder,
    UnsupportedBuilderLibraryVersionError,
    BuildError,
    LambdaBuilderError,
    ContainerBuildNotSupported,
    BuildInsideContainerError,
    DockerfileOutSideOfContext,
    DockerBuildFailed,
    DockerConnectionError,
)
from samcli.commands.local.cli_common.user_exceptions import InvalidFunctionPropertyType
from samcli.lib.utils.architecture import X86_64, ARM64
from samcli.lib.utils.packagetype import IMAGE, ZIP
from samcli.lib.utils.stream_writer import StreamWriter
from tests.unit.lib.build_module.test_build_graph import generate_function


class TestApplicationBuilder_build(TestCase):
    def setUp(self):
        self.build_dir = "builddir"

        self.func1 = MagicMock()
        self.func1.packagetype = ZIP
        self.func1.name = "function_name1"
        self.func1.full_path = posixpath.join("StackJ", "function_name1")
        self.func1.architectures = [X86_64]
        self.func1.get_build_dir = Mock()
        self.func1.inlinecode = None
        self.func2 = MagicMock()
        self.func2.packagetype = ZIP
        self.func2.name = "function_name2"
        self.func2.full_path = posixpath.join("StackJ", "function_name2")
        self.func2.architectures = [ARM64]
        self.func2.get_build_dir = Mock()
        self.func2.inlinecode = None
        self.imageFunc1 = MagicMock()
        self.imageFunc1.name = "function_name3"
        self.imageFunc1.full_path = posixpath.join("StackJ", "function_name3")
        self.imageFunc1.get_build_dir = Mock()
        self.imageFunc1.inlinecode = None
        self.imageFunc1.architectures = [X86_64]

        self.layer1 = Mock()
        self.layer2 = Mock()

        self.imageFunc1.packagetype = IMAGE
        self.layer1.build_method = "build_method"
        self.layer1.name = "layer_name1"
        self.layer1.full_path = os.path.join("StackJ", "layer_name1")
        self.layer1.get_build_dir = Mock()
        self.layer1.compatible_architectures = [X86_64]
        self.layer2.build_method = "build_method"
        self.layer2.name = "layer_name2"
        self.layer2.full_path = os.path.join("StackJ", "layer_name2")
        self.layer2.compatible_architectures = [X86_64]
        self.layer2.get_build_dir = Mock()

        resources_to_build_collector = ResourcesToBuildCollector()
        resources_to_build_collector.add_functions([self.func1, self.func2, self.imageFunc1])
        resources_to_build_collector.add_layers([self.layer1, self.layer2])
        self.builder = ApplicationBuilder(
            resources_to_build_collector, "builddir", "basedir", "cachedir", stream_writer=StreamWriter(sys.stderr)
        )

    @patch("samcli.lib.build.build_graph.BuildGraph._write")
    def test_must_iterate_on_functions_and_layers(self, persist_mock):
        build_function_mock = Mock()
        build_image_function_mock = Mock()
        build_image_function_mock_return = Mock()
        build_layer_mock = Mock()

        def build_layer_return(
            layer_name,
            layer_codeuri,
            layer_build_method,
            layer_compatible_runtimes,
<<<<<<< HEAD
            artifact_dir,
            layer_env_vars,
            layer_dir_mounts,
=======
            layer_build_architecture,
            artifact_dir,
            layer_env_vars,
            dependencies_dir,
            download_dependencies,
>>>>>>> 6ab4ec6c
        ):
            return f"{layer_name}_location"

        build_layer_mock.side_effect = build_layer_return

        self.builder._build_function = build_function_mock
        self.builder._build_lambda_image = build_image_function_mock
        self.builder._build_layer = build_layer_mock

        build_function_mock.side_effect = [
            os.path.join(self.build_dir, "StackJ", "function_name1"),
            os.path.join(self.build_dir, "StackJ", "function_name2"),
            build_image_function_mock_return,
        ]

        result = self.builder.build().artifacts
        self.maxDiff = None

        self.assertEqual(
            result,
            {
                self.func1.full_path: os.path.join("builddir", "StackJ", "function_name1"),
                self.func2.full_path: os.path.join("builddir", "StackJ", "function_name2"),
                self.imageFunc1.full_path: build_image_function_mock_return,
                self.layer1.full_path: f"{self.layer1.name}_location",
                self.layer2.full_path: f"{self.layer2.name}_location",
            },
        )

        build_function_mock.assert_has_calls(
            [
                call(
                    self.func1.name,
                    self.func1.codeuri,
                    ZIP,
                    self.func1.runtime,
                    self.func1.architecture,
                    self.func1.handler,
                    ANY,
                    self.func1.metadata,
                    ANY,
                    ANY,
<<<<<<< HEAD
=======
                    True,
>>>>>>> 6ab4ec6c
                ),
                call(
                    self.func2.name,
                    self.func2.codeuri,
                    ZIP,
                    self.func2.runtime,
                    self.func2.architecture,
                    self.func2.handler,
                    ANY,
                    self.func2.metadata,
                    ANY,
                    ANY,
<<<<<<< HEAD
=======
                    True,
>>>>>>> 6ab4ec6c
                ),
                call(
                    self.imageFunc1.name,
                    self.imageFunc1.codeuri,
                    IMAGE,
                    self.imageFunc1.runtime,
                    self.imageFunc1.architecture,
                    self.imageFunc1.handler,
                    ANY,
                    self.imageFunc1.metadata,
                    ANY,
                    ANY,
<<<<<<< HEAD
=======
                    True,
>>>>>>> 6ab4ec6c
                ),
            ],
            any_order=False,
        )

        build_layer_mock.assert_has_calls(
            [
                call(
                    self.layer1.name,
                    self.layer1.codeuri,
                    self.layer1.build_method,
                    self.layer1.compatible_runtimes,
                    self.layer1.build_architecture,
                    ANY,
                    ANY,
                    ANY,
<<<<<<< HEAD
=======
                    True,
>>>>>>> 6ab4ec6c
                ),
                call(
                    self.layer2.name,
                    self.layer2.codeuri,
                    self.layer2.build_method,
                    self.layer2.compatible_runtimes,
                    self.layer2.build_architecture,
                    ANY,
                    ANY,
                    ANY,
<<<<<<< HEAD
                    ANY,
=======
                    True,
>>>>>>> 6ab4ec6c
                ),
            ]
        )

    @patch("samcli.lib.build.build_graph.BuildGraph._write")
    def test_should_use_function_or_layer_get_build_dir_to_determine_artifact_dir(self, persist_mock):
        def get_func_call_with_artifact_dir(artifact_dir):
<<<<<<< HEAD
            return call(ANY, ANY, ANY, ANY, ANY, artifact_dir, ANY, ANY, ANY)

        def get_layer_call_with_artifact_dir(artifact_dir):
            return call(ANY, ANY, ANY, ANY, artifact_dir, ANY, ANY)
=======
            return call(ANY, ANY, ANY, ANY, ANY, ANY, artifact_dir, ANY, ANY, ANY, True)

        def get_layer_call_with_artifact_dir(artifact_dir):
            return call(ANY, ANY, ANY, ANY, ANY, artifact_dir, ANY, ANY, True)
>>>>>>> 6ab4ec6c

        build_function_mock = Mock()
        build_layer_mock = Mock()
        self.builder._build_function = build_function_mock
        self.builder._build_layer = build_layer_mock

        self.builder.build()

        # make sure function/layer's get_build_dir() is called with correct directory
        self.func1.get_build_dir.assert_called_with(self.build_dir)
        self.func2.get_build_dir.assert_called_with(self.build_dir)
        self.imageFunc1.get_build_dir.assert_called_with(self.build_dir)
        self.layer1.get_build_dir.assert_called_with(self.build_dir)
        self.layer2.get_build_dir.assert_called_with(self.build_dir)

        # make sure whatever is returned from .get_build_dir() is used for build function/layer
        build_function_mock.assert_has_calls(
            [
                get_func_call_with_artifact_dir(self.func1.get_build_dir()),
                get_func_call_with_artifact_dir(self.func2.get_build_dir()),
                get_func_call_with_artifact_dir(self.imageFunc1.get_build_dir()),
            ]
        )

        build_layer_mock.assert_has_calls(
            [
                get_layer_call_with_artifact_dir(self.layer1.get_build_dir()),
                get_layer_call_with_artifact_dir(self.layer2.get_build_dir()),
            ]
        )

    @patch("samcli.lib.build.build_graph.BuildGraph._write")
    def test_should_generate_build_graph(self, persist_mock):
        build_graph = self.builder._get_build_graph()

        self.assertTrue(len(build_graph.get_function_build_definitions()), 2)

        all_functions_in_build_graph = []
        for build_definition in build_graph.get_function_build_definitions():
            for function in build_definition.functions:
                all_functions_in_build_graph.append(function)

        self.assertTrue(self.func1 in all_functions_in_build_graph)
        self.assertTrue(self.func2 in all_functions_in_build_graph)

    @patch("samcli.lib.build.build_graph.BuildGraph._write")
    @patch("samcli.lib.build.build_graph.BuildGraph._read")
    @patch("samcli.lib.build.build_strategy.osutils")
    def test_should_run_build_for_only_unique_builds(self, persist_mock, read_mock, osutils_mock):
        build_function_mock = Mock()

        # create 3 function resources where 2 of them would have same codeuri, runtime and metadata
        function1_1 = generate_function(name="function1_1")
        function1_2 = generate_function(name="function1_2")
        function2 = generate_function(name="function2", runtime="different_runtime")
        resources_to_build_collector = ResourcesToBuildCollector()
        resources_to_build_collector.add_functions([function1_1, function1_2, function2])

        build_dir = "builddir"

        # instantiate the builder and run build method
        builder = ApplicationBuilder(
            resources_to_build_collector, "builddir", "basedir", "cachedir", stream_writer=StreamWriter(sys.stderr)
        )
        builder._build_function = build_function_mock
        build_function_mock.side_effect = [
            function1_1.get_build_dir(build_dir),
            function1_2.get_build_dir(build_dir),
            function1_2.get_build_dir(build_dir),
        ]

        result = builder.build().artifacts

        # result should contain all 3 functions as expected
        self.assertEqual(
            result,
            {
                function1_1.full_path: function1_1.get_build_dir(build_dir),
                function1_2.full_path: function1_2.get_build_dir(build_dir),
                function2.full_path: function1_2.get_build_dir(build_dir),
            },
        )

        # actual build should only be called twice since only 2 of the functions have unique build
        build_function_mock.assert_has_calls(
            [
                call(
                    function1_1.name,
                    function1_1.codeuri,
                    ZIP,
                    function1_1.runtime,
                    function1_1.architectures[0],
                    function1_1.handler,
                    ANY,
                    function1_1.metadata,
                    ANY,
                    ANY,
<<<<<<< HEAD
=======
                    True,
>>>>>>> 6ab4ec6c
                ),
                call(
                    function2.name,
                    function2.codeuri,
                    ZIP,
                    function2.runtime,
                    function1_1.architectures[0],
                    function2.handler,
                    ANY,
                    function2.metadata,
                    ANY,
                    ANY,
<<<<<<< HEAD
=======
                    True,
>>>>>>> 6ab4ec6c
                ),
            ],
            any_order=True,
        )

    @patch("samcli.lib.build.app_builder.DefaultBuildStrategy")
    def test_default_run_should_pick_default_strategy(self, mock_default_build_strategy_class):
        mock_default_build_strategy = Mock()
        mock_default_build_strategy_class.return_value = mock_default_build_strategy

        build_graph_mock = Mock()
        get_build_graph_mock = Mock(return_value=build_graph_mock)

        builder = ApplicationBuilder(Mock(), "builddir", "basedir", "cachedir", stream_writer=StreamWriter(sys.stderr))
        builder._get_build_graph = get_build_graph_mock

        result = builder.build().artifacts

        mock_default_build_strategy.build.assert_called_once()
        self.assertEqual(result, mock_default_build_strategy.build())

    @patch("samcli.lib.build.app_builder.CachedOrIncrementalBuildStrategyWrapper")
    def test_cached_run_should_pick_incremental_strategy(
        self,
        mock_cached_and_incremental_build_strategy_class,
    ):
        mock_cached_and_incremental_build_strategy = Mock()
        mock_cached_and_incremental_build_strategy_class.return_value = mock_cached_and_incremental_build_strategy

        build_graph_mock = Mock()
        get_build_graph_mock = Mock(return_value=build_graph_mock)

        builder = ApplicationBuilder(
            Mock(), "builddir", "basedir", "cachedir", cached=True, stream_writer=StreamWriter(sys.stderr)
        )
        builder._get_build_graph = get_build_graph_mock

        result = builder.build().artifacts

        mock_cached_and_incremental_build_strategy.build.assert_called_once()
        self.assertEqual(result, mock_cached_and_incremental_build_strategy.build())

    @patch("samcli.lib.build.app_builder.ParallelBuildStrategy")
    def test_parallel_run_should_pick_parallel_strategy(self, mock_parallel_build_strategy_class):
        mock_parallel_build_strategy = Mock()
        mock_parallel_build_strategy_class.return_value = mock_parallel_build_strategy

        build_graph_mock = Mock()
        get_build_graph_mock = Mock(return_value=build_graph_mock)

        builder = ApplicationBuilder(
            Mock(), "builddir", "basedir", "cachedir", parallel=True, stream_writer=StreamWriter(sys.stderr)
        )
        builder._get_build_graph = get_build_graph_mock

        result = builder.build().artifacts

        mock_parallel_build_strategy.build.assert_called_once()
        self.assertEqual(result, mock_parallel_build_strategy.build())

    @patch("samcli.lib.build.app_builder.ParallelBuildStrategy")
    @patch("samcli.lib.build.app_builder.CachedOrIncrementalBuildStrategyWrapper")
    def test_parallel_and_cached_run_should_pick_parallel_with_incremental(
        self,
        mock_cached_and_incremental_build_strategy_class,
        mock_parallel_build_strategy_class,
    ):
        mock_cached_and_incremental_build_strategy = Mock()
        mock_cached_and_incremental_build_strategy_class.return_value = mock_cached_and_incremental_build_strategy
        mock_parallel_build_strategy = Mock()
        mock_parallel_build_strategy_class.return_value = mock_parallel_build_strategy

        build_graph_mock = Mock()
        get_build_graph_mock = Mock(return_value=build_graph_mock)

        builder = ApplicationBuilder(
            Mock(),
            "builddir",
            "basedir",
            "cachedir",
            parallel=True,
            cached=True,
            stream_writer=StreamWriter(sys.stderr),
        )
        builder._get_build_graph = get_build_graph_mock

        result = builder.build().artifacts

        mock_parallel_build_strategy_class.assert_called_once_with(ANY, mock_cached_and_incremental_build_strategy)

        mock_parallel_build_strategy.build.assert_called_once()
        self.assertEqual(result, mock_parallel_build_strategy.build())

    @patch("samcli.lib.build.build_graph.BuildGraph._write")
    @patch("samcli.lib.build.build_graph.BuildGraph._read")
    @patch("samcli.lib.build.build_strategy.osutils")
    def test_must_raise_for_functions_with_multi_architecture(self, persist_mock, read_mock, osutils_mock):
        build_function_mock = Mock()

        function = Function(
            function_id="name",
            name="name",
            functionname="function_name",
            runtime="runtime",
            memory="memory",
            timeout="timeout",
            handler="handler",
            imageuri="imageuri",
            packagetype=ZIP,
            imageconfig="imageconfig",
            codeuri="codeuri",
            environment="environment",
            rolearn="rolearn",
            layers="layers",
            events="events",
            codesign_config_arn="codesign_config_arn",
            metadata=None,
            inlinecode=None,
            architectures=[X86_64, ARM64],
            stack_path="",
        )

        resources_to_build_collector = ResourcesToBuildCollector()
        resources_to_build_collector.add_functions([function])

        build_dir = "builddir"

        # instantiate the builder and run build method
        builder = ApplicationBuilder(
            resources_to_build_collector, "builddir", "basedir", "cachedir", stream_writer=StreamWriter(sys.stderr)
        )
        builder._build_function = build_function_mock
        build_function_mock.side_effect = [function.get_build_dir(build_dir)]

        with self.assertRaises(InvalidFunctionPropertyType) as ex:
            builder.build()
        msg = "Function name property Architectures should be a list of length 1"
        self.assertEqual(str(ex.exception), msg)


class PathValidator:
    def __init__(self, path):
        self._path = path

    def __eq__(self, other):
        return self._path is None if other is None else other.endswith(self._path)


class TestApplicationBuilderForLayerBuild(TestCase):
    def setUp(self):
        self.layer1 = Mock()
        self.layer2 = Mock()
        self.container_manager = Mock()
        resources_to_build_collector = ResourcesToBuildCollector()
        resources_to_build_collector.add_layers([self.layer1, self.layer2])
        self.builder = ApplicationBuilder(
            resources_to_build_collector, "builddir", "basedir", "cachedir", stream_writer=StreamWriter(sys.stderr)
        )

    @patch("samcli.lib.build.app_builder.get_workflow_config")
    @patch("samcli.lib.build.app_builder.osutils")
    @patch("samcli.lib.build.app_builder.get_layer_subfolder")
    def test_must_build_layer_in_process(self, get_layer_subfolder_mock, osutils_mock, get_workflow_config_mock):
        get_layer_subfolder_mock.return_value = "python"
        config_mock = Mock()
        config_mock.manifest_name = "manifest_name"

        scratch_dir = "scratch"
        osutils_mock.mkdir_temp.return_value.__enter__ = Mock(return_value=scratch_dir)
        osutils_mock.mkdir_temp.return_value.__exit__ = Mock()

        get_workflow_config_mock.return_value = config_mock
        build_function_in_process_mock = Mock()

        self.builder._build_function_in_process = build_function_in_process_mock
        self.builder._build_layer("layer_name", "code_uri", "python3.8", ["python3.8"], ARM64, "full_path")

        build_function_in_process_mock.assert_called_once_with(
            config_mock,
            PathValidator("code_uri"),
            PathValidator("python"),
            "scratch",
            PathValidator("manifest_name"),
            "python3.8",
            ARM64,
            None,
            None,
            True,
            True,
        )

    @patch("samcli.lib.build.app_builder.get_workflow_config")
    @patch("samcli.lib.build.app_builder.osutils")
    @patch("samcli.lib.build.app_builder.get_layer_subfolder")
    def test_must_build_layer_in_container(self, get_layer_subfolder_mock, osutils_mock, get_workflow_config_mock):
        self.builder._container_manager = self.container_manager
        get_layer_subfolder_mock.return_value = "python"
        config_mock = Mock()
        config_mock.manifest_name = "manifest_name"

        scratch_dir = "scratch"
        osutils_mock.mkdir_temp.return_value.__enter__ = Mock(return_value=scratch_dir)
        osutils_mock.mkdir_temp.return_value.__exit__ = Mock()

        get_workflow_config_mock.return_value = config_mock
        build_function_on_container_mock = Mock()

        self.builder._build_function_on_container = build_function_on_container_mock
        self.builder._build_layer("layer_name", "code_uri", "python3.8", ["python3.8"], X86_64, "full_path")
        build_function_on_container_mock.assert_called_once_with(
            config_mock,
            PathValidator("code_uri"),
            PathValidator("python"),
            PathValidator("manifest_name"),
            "python3.8",
            X86_64,
            None,
            None,
            None,
            None,
        )

    @patch("samcli.lib.build.app_builder.get_workflow_config")
    @patch("samcli.lib.build.app_builder.osutils")
    @patch("samcli.lib.build.app_builder.get_layer_subfolder")
    def test_must_build_layer_in_container_with_global_build_image(
        self, get_layer_subfolder_mock, osutils_mock, get_workflow_config_mock
    ):
        self.builder._container_manager = self.container_manager
        get_layer_subfolder_mock.return_value = "python"
        config_mock = Mock()
        config_mock.manifest_name = "manifest_name"

        scratch_dir = "scratch"
        osutils_mock.mkdir_temp.return_value.__enter__ = Mock(return_value=scratch_dir)
        osutils_mock.mkdir_temp.return_value.__exit__ = Mock()

        get_workflow_config_mock.return_value = config_mock
        build_function_on_container_mock = Mock()

        build_images = {None: "test_image"}
        self.builder._build_images = build_images
        self.builder._build_function_on_container = build_function_on_container_mock
        self.builder._build_layer("layer_name", "code_uri", "python3.8", ["python3.8"], X86_64, "full_path")
        build_function_on_container_mock.assert_called_once_with(
            config_mock,
            PathValidator("code_uri"),
            PathValidator("python"),
            PathValidator("manifest_name"),
            "python3.8",
            X86_64,
            None,
            None,
            None,
            "test_image",
        )

    @patch("samcli.lib.build.app_builder.get_workflow_config")
    @patch("samcli.lib.build.app_builder.osutils")
    @patch("samcli.lib.build.app_builder.get_layer_subfolder")
    def test_must_build_layer_in_container_with_specific_build_image(
        self, get_layer_subfolder_mock, osutils_mock, get_workflow_config_mock
    ):
        self.builder._container_manager = self.container_manager
        get_layer_subfolder_mock.return_value = "python"
        config_mock = Mock()
        config_mock.manifest_name = "manifest_name"

        scratch_dir = "scratch"
        osutils_mock.mkdir_temp.return_value.__enter__ = Mock(return_value=scratch_dir)
        osutils_mock.mkdir_temp.return_value.__exit__ = Mock()

        get_workflow_config_mock.return_value = config_mock
        build_function_on_container_mock = Mock()

        build_images = {"layer_name": "test_image"}
        self.builder._build_images = build_images
        self.builder._build_function_on_container = build_function_on_container_mock
        self.builder._build_layer("layer_name", "code_uri", "python3.8", ["python3.8"], ARM64, "full_path")
        build_function_on_container_mock.assert_called_once_with(
            config_mock,
            PathValidator("code_uri"),
            PathValidator("python"),
            PathValidator("manifest_name"),
            "python3.8",
            ARM64,
            None,
            None,
            None,
            "test_image",
        )


class TestApplicationBuilder_update_template(TestCase):
    def make_root_template(self, resource_type, location_property_name):
        return {
            "Resources": {
                "MyFunction1": {"Type": "AWS::Serverless::Function", "Properties": {"CodeUri": "oldvalue"}},
                "ChildStackXXX": {"Type": resource_type, "Properties": {location_property_name: "./child.yaml"}},
            }
        }

    def setUp(self):
        self.builder = ApplicationBuilder(
            Mock(), "builddir", "basedir", "cachedir", stream_writer=StreamWriter(sys.stderr)
        )

        self.template_dict = {
            "Resources": {
                "MyFunction1": {"Type": "AWS::Serverless::Function", "Properties": {"CodeUri": "oldvalue"}},
                "MyFunction2": {"Type": "AWS::Lambda::Function", "Properties": {"Code": "oldvalue"}},
                "MyCDKFunction": {
                    "Type": "AWS::Lambda::Function",
                    "Properties": {"Code": "oldvalue"},
                    "Metadata": {
                        "aws:cdk:path": "Stack/CDKFunc/Resource",
                    },
                },
                "MyCustomIdFunction": {
                    "Type": "AWS::Lambda::Function",
                    "Properties": {"Code": "oldvalue"},
                    "Metadata": {
                        "SamResourceId": "CustomIdFunc",
                    },
                },
                "SkipMyCDKFunction": {
                    "Type": "AWS::Lambda::Function",
                    "Properties": {"Code": "oldvalue"},
                    "Metadata": {
                        "aws:cdk:path": "Stack/SkipCDKFunc/Resource",
                        "aws:asset:is-bundled": True,
                    },
                },
                "SkipMyCustomIdFunction": {
                    "Type": "AWS::Lambda::Function",
                    "Properties": {"Code": "oldvalue"},
                    "Metadata": {
                        "SamResourceId": "SkipCustomIdFunc",
                        "SkipBuild": True,
                    },
                },
                "GlueResource": {"Type": "AWS::Glue::Job", "Properties": {"Command": {"ScriptLocation": "something"}}},
                "OtherResource": {"Type": "AWS::Lambda::Version", "Properties": {"CodeUri": "something"}},
                "MyImageFunction1": {
                    "Type": "AWS::Lambda::Function",
                    "Properties": {"PackageType": "Image"},
                    "Metadata": {"Dockerfile": "Dockerfile", "DockerContext": "DockerContext", "DockerTag": "Tag"},
                },
                "MyServerlessLayer": {
                    "Type": "AWS::Serverless::LayerVersion",
                    "Properties": {"ContentUri": "oldvalue"},
                    "Metadata": {"BuildMethod": "python3.8"},
                },
                "MyLambdaLayer": {
                    "Type": "AWS::Lambda::LayerVersion",
                    "Properties": {"Content": "oldvalue"},
                    "Metadata": {"BuildMethod": "python3.8"},
                },
            }
        }

    def test_must_update_resources_with_build_artifacts(self):
        self.maxDiff = None
        original_template_path = "/path/to/tempate.txt"
        built_artifacts = {
            "MyFunction1": "/path/to/build/MyFunction1",
            "MyFunction2": "/path/to/build/MyFunction2",
            "CDKFunc": "/path/to/build/MyCDKFunction",
            "CustomIdFunc": "/path/to/build/MyCustomIdFunction",
            "MyServerlessLayer": "/path/to/build/ServerlessLayer",
            "MyLambdaLayer": "/path/to/build/LambdaLayer",
            "MyImageFunction1": "myimagefunction1:Tag",
            "PreBuiltImageFunction1": "",
        }

        expected_result = {
            "Resources": {
                "MyFunction1": {
                    "Type": "AWS::Serverless::Function",
                    "Properties": {"CodeUri": os.path.join("build", "MyFunction1")},
                },
                "MyFunction2": {
                    "Type": "AWS::Lambda::Function",
                    "Properties": {"Code": os.path.join("build", "MyFunction2")},
                },
                "MyCDKFunction": {
                    "Type": "AWS::Lambda::Function",
                    "Properties": {"Code": os.path.join("build", "MyCDKFunction")},
                    "Metadata": {
                        "Normalized": True,
                        "aws:cdk:path": "Stack/CDKFunc/Resource",
                    },
                },
                "MyCustomIdFunction": {
                    "Type": "AWS::Lambda::Function",
                    "Properties": {"Code": os.path.join("build", "MyCustomIdFunction")},
                    "Metadata": {
                        "Normalized": True,
                        "SamResourceId": "CustomIdFunc",
                    },
                },
                "SkipMyCDKFunction": {
                    "Type": "AWS::Lambda::Function",
                    "Properties": {"Code": "oldvalue"},
                    "Metadata": {
                        "aws:cdk:path": "Stack/SkipCDKFunc/Resource",
                        "aws:asset:is-bundled": True,
                    },
                },
                "SkipMyCustomIdFunction": {
                    "Type": "AWS::Lambda::Function",
                    "Properties": {"Code": "oldvalue"},
                    "Metadata": {
                        "SamResourceId": "SkipCustomIdFunc",
                        "SkipBuild": True,
                    },
                },
                "GlueResource": {"Type": "AWS::Glue::Job", "Properties": {"Command": {"ScriptLocation": "something"}}},
                "OtherResource": {"Type": "AWS::Lambda::Version", "Properties": {"CodeUri": "something"}},
                "MyImageFunction1": {
                    "Type": "AWS::Lambda::Function",
                    "Properties": {"Code": {"ImageUri": "myimagefunction1:Tag"}, "PackageType": IMAGE},
                    "Metadata": {"Dockerfile": "Dockerfile", "DockerContext": "DockerContext", "DockerTag": "Tag"},
                },
                "MyServerlessLayer": {
                    "Type": "AWS::Serverless::LayerVersion",
                    "Properties": {"ContentUri": os.path.join("build", "ServerlessLayer")},
                    "Metadata": {"BuildMethod": "python3.8"},
                },
                "MyLambdaLayer": {
                    "Type": "AWS::Lambda::LayerVersion",
                    "Properties": {"Content": os.path.join("build", "LambdaLayer")},
                    "Metadata": {"BuildMethod": "python3.8"},
                },
            }
        }

        stack = Mock(stack_path="", template_dict=self.template_dict, location=original_template_path)
        stack.resources = {
            "MyCDKFunction": {
                "Type": "AWS::Lambda::Function",
                "Properties": {"Code": os.path.join("build", "MyCDKFunction")},
                "Metadata": {
                    "Normalized": True,
                    "aws:cdk:path": "Stack/CDKFunc/Resource",
                },
            },
            "MyCustomIdFunction": {
                "Type": "AWS::Lambda::Function",
                "Properties": {"Code": os.path.join("build", "MyCustomIdFunction")},
                "Metadata": {
                    "Normalized": True,
                    "SamResourceId": "CustomIdFunc",
                },
            },
        }
        actual = self.builder.update_template(stack, built_artifacts, {})
        self.assertEqual(actual, expected_result)

    @parameterized.expand([("AWS::Serverless::Application", "Location"), ("AWS::CloudFormation::Stack", "TemplateURL")])
    def test_must_update_resources_with_build_artifacts_and_template_paths_in_multi_stack(
        self, resource_type, location_property_name
    ):
        self.maxDiff = None
        original_child_template_path = "/path/to/child.yaml"
        original_root_template_path = "/path/to/template.yaml"
        built_artifacts = {
            "MyFunction1": "/path/to/build/MyFunction1",
            "ChildStackXXX/MyServerlessLayer": "/path/to/build/ChildStackXXX/ServerlessLayer",
            "ChildStackXXX/MyLambdaLayer": "/path/to/build/ChildStackXXX/LambdaLayer",
            "ChildStackXXX/MyFunction1": "/path/to/build/ChildStackXXX/MyFunction1",
            "ChildStackXXX/MyFunction2": "/path/to/build/ChildStackXXX/MyFunction2",
            "ChildStackXXX/CDKFunc": "/path/to/build/ChildStackXXX/MyCDKFunction",
            "ChildStackXXX/CustomIdFunc": "/path/to/build/ChildStackXXX/MyCustomIdFunction",
            "ChildStackXXX/MyImageFunction1": "myimagefunction1:Tag",
        }
        stack_output_paths = {
            "": "/path/to/build/template.yaml",
            "ChildStackXXX": "/path/to/build/ChildStackXXX/template.yaml",
        }

        expected_child = {
            "Resources": {
                "MyFunction1": {
                    "Type": "AWS::Serverless::Function",
                    "Properties": {"CodeUri": os.path.join("build", "ChildStackXXX", "MyFunction1")},
                },
                "MyFunction2": {
                    "Type": "AWS::Lambda::Function",
                    "Properties": {"Code": os.path.join("build", "ChildStackXXX", "MyFunction2")},
                },
                "MyCDKFunction": {
                    "Type": "AWS::Lambda::Function",
                    "Properties": {"Code": os.path.join("build", "ChildStackXXX", "MyCDKFunction")},
                    "Metadata": {
                        "aws:cdk:path": "Stack/CDKFunc/Resource",
                    },
                },
                "MyCustomIdFunction": {
                    "Type": "AWS::Lambda::Function",
                    "Properties": {"Code": os.path.join("build", "ChildStackXXX", "MyCustomIdFunction")},
                    "Metadata": {
                        "SamResourceId": "CustomIdFunc",
                    },
                },
                "SkipMyCDKFunction": {
                    "Type": "AWS::Lambda::Function",
                    "Properties": {"Code": "oldvalue"},
                    "Metadata": {
                        "aws:cdk:path": "Stack/SkipCDKFunc/Resource",
                        "aws:asset:is-bundled": True,
                    },
                },
                "SkipMyCustomIdFunction": {
                    "Type": "AWS::Lambda::Function",
                    "Properties": {"Code": "oldvalue"},
                    "Metadata": {
                        "SamResourceId": "SkipCustomIdFunc",
                        "SkipBuild": True,
                    },
                },
                "GlueResource": {"Type": "AWS::Glue::Job", "Properties": {"Command": {"ScriptLocation": "something"}}},
                "OtherResource": {"Type": "AWS::Lambda::Version", "Properties": {"CodeUri": "something"}},
                "MyImageFunction1": {
                    "Type": "AWS::Lambda::Function",
                    "Properties": {"Code": {"ImageUri": "myimagefunction1:Tag"}, "PackageType": IMAGE},
                    "Metadata": {"Dockerfile": "Dockerfile", "DockerContext": "DockerContext", "DockerTag": "Tag"},
                },
                "MyServerlessLayer": {
                    "Type": "AWS::Serverless::LayerVersion",
                    "Properties": {"ContentUri": os.path.join("build", "ChildStackXXX", "ServerlessLayer")},
                    "Metadata": {"BuildMethod": "python3.8"},
                },
                "MyLambdaLayer": {
                    "Type": "AWS::Lambda::LayerVersion",
                    "Properties": {"Content": os.path.join("build", "ChildStackXXX", "LambdaLayer")},
                    "Metadata": {"BuildMethod": "python3.8"},
                },
            }
        }
        expected_root = {
            "Resources": {
                "MyFunction1": {
                    "Type": "AWS::Serverless::Function",
                    "Properties": {"CodeUri": os.path.join("build", "MyFunction1")},
                },
                "ChildStackXXX": {
                    "Type": resource_type,
                    "Properties": {
                        location_property_name: os.path.join("build", "ChildStackXXX", "template.yaml"),
                    },
                },
            }
        }

        stack_root = Mock(
            stack_path="",
            template_dict=self.make_root_template(resource_type, location_property_name),
            location=original_root_template_path,
        )
        stack_root.resources = {}
        actual_root = self.builder.update_template(stack_root, built_artifacts, stack_output_paths)
        stack_child = Mock(
            stack_path="ChildStackXXX",
            template_dict=self.template_dict,
            location=original_child_template_path,
        )
        stack_child.resources = {}
        actual_child = self.builder.update_template(stack_child, built_artifacts, stack_output_paths)
        self.assertEqual(expected_root, actual_root)
        self.assertEqual(expected_child, actual_child)

    def test_must_skip_if_no_artifacts(self):
        built_artifacts = {}
        stack = Mock(stack_path="", template_dict=self.template_dict, location="/foo/bar/template.txt")
        actual = self.builder.update_template(stack, built_artifacts, {})

        self.assertEqual(actual, self.template_dict)


class TestApplicationBuilder_update_template_windows(TestCase):
    def setUp(self):
        self.builder = ApplicationBuilder(
            Mock(), "builddir", "basedir", "cachedir", stream_writer=StreamWriter(sys.stderr)
        )

        self.template_dict = {
            "Resources": {
                "MyFunction1": {"Type": "AWS::Serverless::Function", "Properties": {"CodeUri": "oldvalue"}},
                "MyFunction2": {"Type": "AWS::Lambda::Function", "Properties": {"Code": "oldvalue"}},
                "GlueResource": {"Type": "AWS::Glue::Job", "Properties": {"Command": {"ScriptLocation": "something"}}},
                "OtherResource": {"Type": "AWS::Lambda::Version", "Properties": {"CodeUri": "something"}},
                "ChildStack1": {"Type": "AWS::Serverless::Application", "Properties": {"Location": "oldvalue"}},
                "ChildStack2": {"Type": "AWS::CloudFormation::Stack", "Properties": {"TemplateURL": "oldvalue"}},
            }
        }

        # Force os.path to be ntpath instead of posixpath on unix systems
        import ntpath

        self.saved_os_path_module = sys.modules["os.path"]
        os.path = sys.modules["ntpath"]

    def test_must_write_absolute_path_for_different_drives(self):
        def mock_new(cls, *args, **kwargs):
            cls = WindowsPath
            self = cls._from_parts(args, init=False)
            self._init()
            return self

        def mock_resolve(self):
            return self

        with patch("pathlib.Path.__new__", new=mock_new):
            with patch("pathlib.Path.resolve", new=mock_resolve):
                original_template_path = "C:\\path\\to\\template.txt"
                function_1_path = "D:\\path\\to\\build\\MyFunction1"
                function_2_path = "C:\\path2\\to\\build\\MyFunction2"
                built_artifacts = {"MyFunction1": function_1_path, "MyFunction2": function_2_path}
                child_1_path = "D:\\path\\to\\build\\ChildStack1\\template.yaml"
                child_2_path = "C:\\path2\\to\\build\\ChildStack2\\template.yaml"
                output_template_paths = {"ChildStack1": child_1_path, "ChildStack2": child_2_path}

                expected_result = {
                    "Resources": {
                        "MyFunction1": {
                            "Type": "AWS::Serverless::Function",
                            "Properties": {"CodeUri": function_1_path},
                        },
                        "MyFunction2": {
                            "Type": "AWS::Lambda::Function",
                            "Properties": {"Code": "..\\..\\path2\\to\\build\\MyFunction2"},
                        },
                        "GlueResource": {
                            "Type": "AWS::Glue::Job",
                            "Properties": {"Command": {"ScriptLocation": "something"}},
                        },
                        "OtherResource": {"Type": "AWS::Lambda::Version", "Properties": {"CodeUri": "something"}},
                        "ChildStack1": {
                            "Type": "AWS::Serverless::Application",
                            "Properties": {"Location": child_1_path},
                        },
                        "ChildStack2": {
                            "Type": "AWS::CloudFormation::Stack",
                            "Properties": {"TemplateURL": "..\\..\\path2\\to\\build\\ChildStack2\\template.yaml"},
                        },
                    }
                }

                stack = Mock()
                stack.stack_path = ""
                stack.template_dict = self.template_dict
                stack.location = original_template_path
                stack.resources = {}

                actual = self.builder.update_template(stack, built_artifacts, output_template_paths)
                self.assertEqual(actual, expected_result)

    def tearDown(self):
        os.path = self.saved_os_path_module


class TestApplicationBuilder_build_lambda_image_function(TestCase):
    def setUp(self):
        self.stream_mock = Mock()
        self.docker_client_mock = Mock()
        self.builder = ApplicationBuilder(
            Mock(),
            "/build/dir",
            "/base/dir",
            "/cached/dir",
            stream_writer=self.stream_mock,
            docker_client=self.docker_client_mock,
        )

    def test_docker_build_raises_docker_unavailable(self):
        with self.assertRaises(DockerConnectionError):
            metadata = {
                "Dockerfile": "Dockerfile",
                "DockerContext": "context",
                "DockerTag": "Tag",
                "DockerBuildArgs": {"a": "b"},
            }

            self.docker_client_mock.ping.side_effect = docker.errors.APIError(message="Mock Error")

            self.builder._build_lambda_image("Name", metadata, X86_64)

    def test_docker_build_raises_DockerBuildFailed_when_error_in_buildlog_stream(self):
        with self.assertRaises(DockerBuildFailed):
            metadata = {
                "Dockerfile": "Dockerfile",
                "DockerContext": "context",
                "DockerTag": "Tag",
                "DockerBuildArgs": {"a": "b"},
            }

            self.docker_client_mock.api.build.return_value = [{"error": "Function building failed"}]

            self.builder._build_lambda_image("Name", metadata, X86_64)

    def test_dockerfile_not_in_dockercontext(self):
        with self.assertRaises(DockerfileOutSideOfContext):
            metadata = {
                "Dockerfile": "Dockerfile",
                "DockerContext": "context",
                "DockerTag": "Tag",
                "DockerBuildArgs": {"a": "b"},
            }

            response_mock = Mock()
            response_mock.status_code = 500
            error_mock = Mock()
            error_mock.side_effect = docker.errors.APIError(
                "Bad Request", response=response_mock, explanation="Cannot locate specified Dockerfile"
            )
            self.builder._stream_lambda_image_build_logs = error_mock
            self.docker_client_mock.api.build.return_value = []

            self.builder._build_lambda_image("Name", metadata, X86_64)

    def test_error_rerasises(self):
        with self.assertRaises(docker.errors.APIError):
            metadata = {
                "Dockerfile": "Dockerfile",
                "DockerContext": "context",
                "DockerTag": "Tag",
                "DockerBuildArgs": {"a": "b"},
            }
            error_mock = Mock()
            error_mock.side_effect = docker.errors.APIError("Bad Request", explanation="Some explanation")
            self.builder._stream_lambda_image_build_logs = error_mock
            self.docker_client_mock.api.build.return_value = []

            self.builder._build_lambda_image("Name", metadata, X86_64)

    def test_can_build_image_function(self):
        metadata = {
            "Dockerfile": "Dockerfile",
            "DockerContext": "context",
            "DockerTag": "Tag",
            "DockerBuildArgs": {"a": "b"},
        }

        self.docker_client_mock.api.build.return_value = []

        result = self.builder._build_lambda_image("Name", metadata, X86_64)

        self.assertEqual(result, "name:Tag")

    def test_build_image_function_without_docker_file_raises_Docker_Build_Failed_Exception(self):
        metadata = {
            "DockerContext": "context",
            "DockerTag": "Tag",
            "DockerBuildArgs": {"a": "b"},
        }

        with self.assertRaises(DockerBuildFailed):
            self.builder._build_lambda_image("Name", metadata, X86_64)

        self.docker_client_mock.api.build.assert_not_called()

    def test_build_image_function_without_docker_context_raises_Docker_Build_Failed_Exception(self):
        metadata = {
            "DockerFIle": "Dockerfile",
            "DockerTag": "Tag",
            "DockerBuildArgs": {"a": "b"},
        }

        with self.assertRaises(DockerBuildFailed):
            self.builder._build_lambda_image("Name", metadata, X86_64)

        self.docker_client_mock.api.build.assert_not_called()

    def test_build_image_function_with_empty_metadata_raises_Docker_Build_Failed_Exception(self):
        metadata = {}

        with self.assertRaises(DockerBuildFailed):
            self.builder._build_lambda_image("Name", metadata, X86_64)

        self.docker_client_mock.api.build.assert_not_called()

    def test_can_build_image_function_without_tag(self):
        metadata = {"Dockerfile": "Dockerfile", "DockerContext": "context", "DockerBuildArgs": {"a": "b"}}

        self.docker_client_mock.api.build.return_value = []
        result = self.builder._build_lambda_image("Name", metadata, X86_64)

        self.assertEqual(result, "name:latest")

    @patch("samcli.lib.build.app_builder.os")
    def test_can_build_image_function_under_debug(self, mock_os):
        mock_os.environ.get.return_value = "debug"
        metadata = {
            "Dockerfile": "Dockerfile",
            "DockerContext": "context",
            "DockerTag": "Tag",
            "DockerBuildArgs": {"a": "b"},
        }

        self.docker_client_mock.api.build.return_value = []

        result = self.builder._build_lambda_image("Name", metadata, X86_64)
        self.assertEqual(result, "name:Tag-debug")
        self.assertEqual(
            self.docker_client_mock.api.build.call_args,
            # NOTE (sriram-mv): path set to ANY to handle platform differences.
            call(
                path=ANY,
                dockerfile="Dockerfile",
                tag="name:Tag-debug",
                buildargs={"a": "b", "SAM_BUILD_MODE": "debug"},
                decode=True,
                platform="linux/amd64",
            ),
        )

    @patch("samcli.lib.build.app_builder.os")
    def test_can_build_image_function_under_debug_with_target(self, mock_os):
        mock_os.environ.get.return_value = "debug"
        metadata = {
            "Dockerfile": "Dockerfile",
            "DockerContext": "context",
            "DockerTag": "Tag",
            "DockerBuildArgs": {"a": "b"},
            "DockerBuildTarget": "stage",
        }

        self.docker_client_mock.api.build.return_value = []

        result = self.builder._build_lambda_image("Name", metadata, X86_64)
        self.assertEqual(result, "name:Tag-debug")
        self.assertEqual(
            self.docker_client_mock.api.build.call_args,
            call(
                path=ANY,
                dockerfile="Dockerfile",
                tag="name:Tag-debug",
                buildargs={"a": "b", "SAM_BUILD_MODE": "debug"},
                decode=True,
                target="stage",
                platform="linux/amd64",
            ),
        )


class TestApplicationBuilder_build_function(TestCase):
    def setUp(self):
        self.builder = ApplicationBuilder(
            Mock(), "/build/dir", "/base/dir", "cachedir", stream_writer=StreamWriter(sys.stderr)
        )

    @patch("samcli.lib.build.app_builder.get_workflow_config")
    @patch("samcli.lib.build.app_builder.osutils")
    def test_must_build_in_process(self, osutils_mock, get_workflow_config_mock):
        function_name = "function_name"
        codeuri = "path/to/source"
        packagetype = ZIP
        runtime = "runtime"
        architecture = X86_64
        scratch_dir = "scratch"
        handler = "handler.handle"
        config_mock = get_workflow_config_mock.return_value = Mock()
        config_mock.manifest_name = "manifest_name"

        osutils_mock.mkdir_temp.return_value.__enter__ = Mock(return_value=scratch_dir)
        osutils_mock.mkdir_temp.return_value.__exit__ = Mock()

        self.builder._build_function_in_process = Mock()

        code_dir = str(Path("/base/dir/path/to/source").resolve())
        artifacts_dir = str(Path("/build/dir/function_full_path"))
        manifest_path = str(Path(os.path.join(code_dir, config_mock.manifest_name)).resolve())

        self.builder._build_function(function_name, codeuri, ZIP, runtime, architecture, handler, artifacts_dir)

        self.builder._build_function_in_process.assert_called_with(
            config_mock,
            code_dir,
            artifacts_dir,
            scratch_dir,
            manifest_path,
            runtime,
            architecture,
            None,
            None,
            True,
            True,
        )

    @patch("samcli.lib.build.app_builder.get_workflow_config")
    @patch("samcli.lib.build.app_builder.osutils")
    def test_must_build_in_process_with_metadata(self, osutils_mock, get_workflow_config_mock):
        function_name = "function_name"
        codeuri = "path/to/source"
        runtime = "runtime"
        packagetype = ZIP
        architecture = ARM64
        scratch_dir = "scratch"
        handler = "handler.handle"
        config_mock = get_workflow_config_mock.return_value = Mock()
        config_mock.manifest_name = "manifest_name"

        osutils_mock.mkdir_temp.return_value.__enter__ = Mock(return_value=scratch_dir)
        osutils_mock.mkdir_temp.return_value.__exit__ = Mock()

        self.builder._build_function_in_process = Mock()

        code_dir = str(Path("/base/dir/path/to/source").resolve())
        artifacts_dir = str(Path("/build/dir/function_full_path"))
        manifest_path = str(Path(os.path.join(code_dir, config_mock.manifest_name)).resolve())

        self.builder._build_function(
            function_name,
            codeuri,
            packagetype,
            runtime,
            architecture,
            handler,
            artifacts_dir,
            metadata={"BuildMethod": "Workflow"},
        )

        get_workflow_config_mock.assert_called_with(
            runtime, code_dir, self.builder._base_dir, specified_workflow="Workflow"
        )

        self.builder._build_function_in_process.assert_called_with(
            config_mock,
            code_dir,
            artifacts_dir,
            scratch_dir,
            manifest_path,
            runtime,
            architecture,
            None,
            None,
            True,
            True,
        )

    @patch("samcli.lib.build.app_builder.get_workflow_config")
    @patch("samcli.lib.build.app_builder.osutils")
    def test_must_build_in_container(self, osutils_mock, get_workflow_config_mock):
        function_name = "function_name"
        codeuri = "path/to/source"
        runtime = "runtime"
        packagetype = ZIP
        architecture = ARM64
        scratch_dir = "scratch"
        handler = "handler.handle"
        config_mock = get_workflow_config_mock.return_value = Mock()
        config_mock.manifest_name = "manifest_name"

        osutils_mock.mkdir_temp.return_value.__enter__ = Mock(return_value=scratch_dir)
        osutils_mock.mkdir_temp.return_value.__exit__ = Mock()

        self.builder._build_function_on_container = Mock()

        code_dir = str(Path("/base/dir/path/to/source").resolve())
        artifacts_dir = str(Path("/build/dir/function_full_path"))
        manifest_path = str(Path(os.path.join(code_dir, config_mock.manifest_name)).resolve())

        # Settting the container manager will make us use the container
        self.builder._container_manager = Mock()
        self.builder._build_function(function_name, codeuri, packagetype, runtime, architecture, handler, artifacts_dir)

        self.builder._build_function_on_container.assert_called_with(
<<<<<<< HEAD
            config_mock, code_dir, artifacts_dir, manifest_path, runtime, None, None, None, None
=======
            config_mock, code_dir, artifacts_dir, manifest_path, runtime, architecture, None, None, None
>>>>>>> 6ab4ec6c
        )

    @patch("samcli.lib.build.app_builder.get_workflow_config")
    @patch("samcli.lib.build.app_builder.osutils")
    def test_must_build_in_container_with_env_vars(self, osutils_mock, get_workflow_config_mock):
        function_name = "function_name"
        codeuri = "path/to/source"
        runtime = "runtime"
        packagetype = ZIP
        scratch_dir = "scratch"
        handler = "handler.handle"
        architecture = ARM64
        config_mock = get_workflow_config_mock.return_value = Mock()
        config_mock.manifest_name = "manifest_name"
        env_vars = {"TEST": "test"}

        osutils_mock.mkdir_temp.return_value.__enter__ = Mock(return_value=scratch_dir)
        osutils_mock.mkdir_temp.return_value.__exit__ = Mock()

        self.builder._build_function_on_container = Mock()

        code_dir = str(Path("/base/dir/path/to/source").resolve())
        artifacts_dir = str(Path("/build/dir/function_name"))
        manifest_path = str(Path(os.path.join(code_dir, config_mock.manifest_name)).resolve())

        # Settting the container manager will make us use the container
        self.builder._container_manager = Mock()
        self.builder._build_function(
            function_name,
            codeuri,
            packagetype,
            runtime,
<<<<<<< HEAD
            handler,
            artifacts_dir,
            container_env_vars=env_vars,
            container_dir_mounts=None,
        )

        self.builder._build_function_on_container.assert_called_with(
            config_mock, code_dir, artifacts_dir, manifest_path, runtime, None, {"TEST": "test"}, None, None
=======
            architecture,
            handler,
            artifacts_dir,
            container_env_vars=env_vars,
        )

        self.builder._build_function_on_container.assert_called_with(
            config_mock, code_dir, artifacts_dir, manifest_path, runtime, architecture, None, {"TEST": "test"}, None
>>>>>>> 6ab4ec6c
        )

    @patch("samcli.lib.build.app_builder.get_workflow_config")
    @patch("samcli.lib.build.app_builder.osutils")
    def test_must_build_in_container_with_custom_specified_build_image(self, osutils_mock, get_workflow_config_mock):
        function_name = "function_name"
        codeuri = "path/to/source"
        runtime = "runtime"
        packagetype = ZIP
        scratch_dir = "scratch"
        handler = "handler.handle"
        image_uri = "image uri"
        build_images = {function_name: image_uri}
        config_mock = get_workflow_config_mock.return_value = Mock()
        config_mock.manifest_name = "manifest_name"
        architecture = ARM64

        osutils_mock.mkdir_temp.return_value.__enter__ = Mock(return_value=scratch_dir)
        osutils_mock.mkdir_temp.return_value.__exit__ = Mock()

        self.builder._build_function_on_container = Mock()

        code_dir = str(Path("/base/dir/path/to/source").resolve())
        artifacts_dir = str(Path("/build/dir/function_name"))
        manifest_path = str(Path(os.path.join(code_dir, config_mock.manifest_name)).resolve())

        # Settting the container manager will make us use the container
        self.builder._container_manager = Mock()
        self.builder._build_images = build_images
        self.builder._build_function(
<<<<<<< HEAD
            function_name,
            codeuri,
            packagetype,
            runtime,
            handler,
            artifacts_dir,
            container_env_vars=None,
            container_dir_mounts=None,
        )

        self.builder._build_function_on_container.assert_called_with(
            config_mock, code_dir, artifacts_dir, manifest_path, runtime, None, None, None, image_uri
=======
            function_name, codeuri, packagetype, runtime, architecture, handler, artifacts_dir, container_env_vars=None
        )

        self.builder._build_function_on_container.assert_called_with(
            config_mock, code_dir, artifacts_dir, manifest_path, runtime, architecture, None, None, image_uri
>>>>>>> 6ab4ec6c
        )

    @patch("samcli.lib.build.app_builder.get_workflow_config")
    @patch("samcli.lib.build.app_builder.osutils")
    def test_must_build_in_container_with_custom_default_build_image(self, osutils_mock, get_workflow_config_mock):
        function_name = "function_name"
        codeuri = "path/to/source"
        runtime = "runtime"
        packagetype = ZIP
        scratch_dir = "scratch"
        handler = "handler.handle"
        image_uri = "image uri"
        build_images = {"abc": "efg", None: image_uri}
        config_mock = get_workflow_config_mock.return_value = Mock()
        config_mock.manifest_name = "manifest_name"
        architecture = ARM64

        osutils_mock.mkdir_temp.return_value.__enter__ = Mock(return_value=scratch_dir)
        osutils_mock.mkdir_temp.return_value.__exit__ = Mock()

        self.builder._build_function_on_container = Mock()

        code_dir = str(Path("/base/dir/path/to/source").resolve())
        artifacts_dir = str(Path("/build/dir/function_name"))
        manifest_path = str(Path(os.path.join(code_dir, config_mock.manifest_name)).resolve())

        # Settting the container manager will make us use the container
        self.builder._container_manager = Mock()
        self.builder._build_images = build_images
        self.builder._build_function(
<<<<<<< HEAD
            function_name,
            codeuri,
            packagetype,
            runtime,
            handler,
            artifacts_dir,
            container_env_vars=None,
            container_dir_mounts=None,
        )

        self.builder._build_function_on_container.assert_called_with(
            config_mock, code_dir, artifacts_dir, manifest_path, runtime, None, None, None, image_uri
=======
            function_name, codeuri, packagetype, runtime, architecture, handler, artifacts_dir, container_env_vars=None
        )

        self.builder._build_function_on_container.assert_called_with(
            config_mock, code_dir, artifacts_dir, manifest_path, runtime, architecture, None, None, image_uri
>>>>>>> 6ab4ec6c
        )


class TestApplicationBuilder_build_function_in_process(TestCase):
    def setUp(self):
        self.builder = ApplicationBuilder(
            Mock(), "/build/dir", "/base/dir", "/cache/dir", mode="mode", stream_writer=StreamWriter(sys.stderr)
        )

    @patch("samcli.lib.build.app_builder.LambdaBuilder")
    def test_must_use_lambda_builder(self, lambda_builder_mock):
        config_mock = Mock()
        builder_instance_mock = lambda_builder_mock.return_value = Mock()

        result = self.builder._build_function_in_process(
            config_mock,
            "source_dir",
            "artifacts_dir",
            "scratch_dir",
            "manifest_path",
            "runtime",
            X86_64,
            None,
            None,
            True,
            True,
        )
        self.assertEqual(result, "artifacts_dir")

        lambda_builder_mock.assert_called_with(
            language=config_mock.language,
            dependency_manager=config_mock.dependency_manager,
            application_framework=config_mock.application_framework,
        )

        builder_instance_mock.build.assert_called_with(
            "source_dir",
            "artifacts_dir",
            "scratch_dir",
            "manifest_path",
            runtime="runtime",
            executable_search_paths=config_mock.executable_search_paths,
            mode="mode",
            options=None,
            architecture=X86_64,
            dependencies_dir=None,
            download_dependencies=True,
            combine_dependencies=True,
        )

    @patch("samcli.lib.build.app_builder.LambdaBuilder")
    def test_must_raise_on_error(self, lambda_builder_mock):
        config_mock = Mock()
        builder_instance_mock = lambda_builder_mock.return_value = Mock()
        builder_instance_mock.build.side_effect = LambdaBuilderError()
        self.builder._get_build_options = Mock(return_value=None)

        with self.assertRaises(BuildError):
            self.builder._build_function_in_process(
                config_mock,
                "source_dir",
                "artifacts_dir",
                "scratch_dir",
                "manifest_path",
                "runtime",
                X86_64,
                None,
                None,
                True,
                True,
            )


class TestApplicationBuilder_build_function_on_container(TestCase):
    def setUp(self):
        self.container_manager = Mock()
        self.builder = ApplicationBuilder(
            Mock(),
            "/build/dir",
            "/base/dir",
            "/cache/dir",
            container_manager=self.container_manager,
            mode="mode",
            stream_writer=StreamWriter(sys.stderr),
        )
        self.builder._parse_builder_response = Mock()

    @patch("samcli.lib.build.app_builder.LambdaBuildContainer")
    @patch("samcli.lib.build.app_builder.lambda_builders_protocol_version")
    @patch("samcli.lib.build.app_builder.LOG")
    @patch("samcli.lib.build.app_builder.osutils")
    def test_must_build_in_container(self, osutils_mock, LOGMock, protocol_version_mock, LambdaBuildContainerMock):
        config = Mock()
        log_level = LOGMock.getEffectiveLevel.return_value = "foo"
        stdout_data = "container stdout response data"
        response = {"result": {"artifacts_dir": "/some/dir"}}

        def mock_wait_for_logs(stdout, stderr):
            stdout.write(stdout_data.encode("utf-8"))

        # Wire all mocks correctly
        container_mock = LambdaBuildContainerMock.return_value = Mock()
        container_mock.wait_for_logs = mock_wait_for_logs
        self.builder._parse_builder_response.return_value = response

        result = self.builder._build_function_on_container(
            config, "source_dir", "artifacts_dir", "manifest_path", "runtime", X86_64, None
        )
        self.assertEqual(result, "artifacts_dir")

        LambdaBuildContainerMock.assert_called_once_with(
            protocol_version_mock,
            config.language,
            config.dependency_manager,
            config.application_framework,
            "source_dir",
            "manifest_path",
            "runtime",
            X86_64,
            image=None,
            log_level=log_level,
            optimizations=None,
            options=None,
            executable_search_paths=config.executable_search_paths,
            mode="mode",
            env_vars={},
            dir_mounts={},
        )

        self.container_manager.run.assert_called_with(container_mock)
        self.builder._parse_builder_response.assert_called_once_with(stdout_data, container_mock.image)
        container_mock.copy.assert_called_with(response["result"]["artifacts_dir"] + "/.", "artifacts_dir")
        self.container_manager.stop.assert_called_with(container_mock)

    @patch("samcli.lib.build.app_builder.LambdaBuildContainer")
    def test_must_raise_on_unsupported_container(self, LambdaBuildContainerMock):
        config = Mock()

        container_mock = LambdaBuildContainerMock.return_value = Mock()
        container_mock.image = "image name"
        container_mock.executable_name = "myexecutable"

        self.container_manager.run.side_effect = docker.errors.APIError(
            "Bad Request: 'lambda-builders' " "executable file not found in $PATH"
        )

        with self.assertRaises(UnsupportedBuilderLibraryVersionError) as ctx:
            self.builder._build_function_on_container(
                config, "source_dir", "artifacts_dir", "scratch_dir", "manifest_path", "runtime", X86_64, {}
            )

        msg = (
            "You are running an outdated version of Docker container 'image name' that is not compatible with"
            "this version of SAM CLI. Please upgrade to continue to continue with build. "
            "Reason: 'myexecutable executable not found in container'"
        )

        self.assertEqual(str(ctx.exception), msg)
        self.container_manager.stop.assert_called_with(container_mock)

    def test_must_raise_on_docker_not_running(self):
        config = Mock()

        self.container_manager.is_docker_reachable = False

        with self.assertRaises(BuildInsideContainerError) as ctx:
            self.builder._build_function_on_container(
                config, "source_dir", "artifacts_dir", "scratch_dir", "manifest_path", "runtime", X86_64, {}
            )

        self.assertEqual(
            str(ctx.exception), "Docker is unreachable. Docker needs to be running to build inside a container."
        )

    @patch("samcli.lib.build.app_builder.supports_build_in_container")
    def test_must_raise_on_unsupported_container_build(self, supports_build_in_container_mock):
        config = Mock()

        reason = "my reason"
        supports_build_in_container_mock.return_value = (False, reason)

        with self.assertRaises(ContainerBuildNotSupported) as ctx:
            self.builder._build_function_on_container(
                config, "source_dir", "artifacts_dir", "scratch_dir", "manifest_path", "runtime", X86_64, {}
            )

        self.assertEqual(str(ctx.exception), reason)


class TestApplicationBuilder_parse_builder_response(TestCase):
    def setUp(self):
        self.image_name = "name"
        self.builder = ApplicationBuilder(
            Mock(), "/build/dir", "/base/dir", "/cache/dir", stream_writer=StreamWriter(sys.stderr)
        )

    def test_must_parse_json(self):
        data = {"valid": "json"}

        result = self.builder._parse_builder_response(json.dumps(data), self.image_name)
        self.assertEqual(result, data)

    def test_must_fail_on_invalid_json(self):
        data = "{invalid: json}"

        with self.assertRaises(ValueError):
            self.builder._parse_builder_response(data, self.image_name)

    def test_must_raise_on_user_error(self):
        msg = "invalid params"
        data = {"error": {"code": 488, "message": msg}}

        with self.assertRaises(BuildInsideContainerError) as ctx:
            self.builder._parse_builder_response(json.dumps(data), self.image_name)

        self.assertEqual(str(ctx.exception), msg)

    def test_must_raise_on_version_mismatch(self):
        msg = "invalid params"
        data = {"error": {"code": 505, "message": msg}}

        with self.assertRaises(UnsupportedBuilderLibraryVersionError) as ctx:
            self.builder._parse_builder_response(json.dumps(data), self.image_name)

        expected = str(UnsupportedBuilderLibraryVersionError(self.image_name, msg))
        self.assertEqual(str(ctx.exception), expected)

    def test_must_raise_on_method_not_found(self):
        msg = "invalid method"
        data = {"error": {"code": -32601, "message": msg}}

        with self.assertRaises(UnsupportedBuilderLibraryVersionError) as ctx:
            self.builder._parse_builder_response(json.dumps(data), self.image_name)

        expected = str(UnsupportedBuilderLibraryVersionError(self.image_name, msg))
        self.assertEqual(str(ctx.exception), expected)

    def test_must_raise_on_all_other_codes(self):
        msg = "builder crashed"
        data = {"error": {"code": 1, "message": msg}}

        with self.assertRaises(ValueError) as ctx:
            self.builder._parse_builder_response(json.dumps(data), self.image_name)

        self.assertEqual(str(ctx.exception), msg)


class TestApplicationBuilder_make_env_vars(TestCase):
    def test_make_env_vars_with_env_file(self):
        function1 = generate_function(name="Function1")
        file_env_vars = {
            "Parameters": {"ENV_VAR1": "1"},
            "Function1": {"ENV_VAR2": "2"},
            "Function2": {"ENV_VAR3": "3"},
        }
        result = ApplicationBuilder._make_env_vars(function1, file_env_vars, {})
        self.assertEqual(result, {"ENV_VAR1": "1", "ENV_VAR2": "2"})

    def test_make_env_vars_with_function_precedence(self):
        function1 = generate_function(name="Function1")
        file_env_vars = {
            "Parameters": {"ENV_VAR1": "1"},
            "Function1": {"ENV_VAR1": "2"},
            "Function2": {"ENV_VAR3": "3"},
        }
        result = ApplicationBuilder._make_env_vars(function1, file_env_vars, {})
        self.assertEqual(result, {"ENV_VAR1": "2"})

    def test_make_env_vars_with_inline_env(self):
        function1 = generate_function(name="Function1")
        inline_env_vars = {
            "Parameters": {"ENV_VAR1": "1"},
            "Function1": {"ENV_VAR2": "2"},
            "Function2": {"ENV_VAR3": "3"},
        }
        result = ApplicationBuilder._make_env_vars(function1, {}, inline_env_vars)
        self.assertEqual(result, {"ENV_VAR1": "1", "ENV_VAR2": "2"})

    def test_make_env_vars_with_both(self):
        function1 = generate_function(name="Function1")
        file_env_vars = {
            "Parameters": {"ENV_VAR1": "1"},
            "Function1": {"ENV_VAR2": "2"},
            "Function2": {"ENV_VAR3": "3"},
        }
        inline_env_vars = {
            "Parameters": {"ENV_VAR1": "2"},
            "Function1": {"ENV_VAR2": "3"},
            "Function2": {"ENV_VAR3": "3"},
        }
        result = ApplicationBuilder._make_env_vars(function1, file_env_vars, inline_env_vars)
        self.assertEqual(result, {"ENV_VAR1": "2", "ENV_VAR2": "3"})<|MERGE_RESOLUTION|>--- conflicted
+++ resolved
@@ -89,17 +89,12 @@
             layer_codeuri,
             layer_build_method,
             layer_compatible_runtimes,
-<<<<<<< HEAD
+            layer_build_architecture,
             artifact_dir,
             layer_env_vars,
             layer_dir_mounts,
-=======
-            layer_build_architecture,
-            artifact_dir,
-            layer_env_vars,
             dependencies_dir,
             download_dependencies,
->>>>>>> 6ab4ec6c
         ):
             return f"{layer_name}_location"
 
@@ -142,10 +137,8 @@
                     self.func1.metadata,
                     ANY,
                     ANY,
-<<<<<<< HEAD
-=======
+                    ANY,
                     True,
->>>>>>> 6ab4ec6c
                 ),
                 call(
                     self.func2.name,
@@ -158,10 +151,8 @@
                     self.func2.metadata,
                     ANY,
                     ANY,
-<<<<<<< HEAD
-=======
+                    ANY,
                     True,
->>>>>>> 6ab4ec6c
                 ),
                 call(
                     self.imageFunc1.name,
@@ -174,10 +165,8 @@
                     self.imageFunc1.metadata,
                     ANY,
                     ANY,
-<<<<<<< HEAD
-=======
+                    ANY,
                     True,
->>>>>>> 6ab4ec6c
                 ),
             ],
             any_order=False,
@@ -194,10 +183,8 @@
                     ANY,
                     ANY,
                     ANY,
-<<<<<<< HEAD
-=======
+                    ANY,
                     True,
->>>>>>> 6ab4ec6c
                 ),
                 call(
                     self.layer2.name,
@@ -208,11 +195,8 @@
                     ANY,
                     ANY,
                     ANY,
-<<<<<<< HEAD
-                    ANY,
-=======
+                    ANY,
                     True,
->>>>>>> 6ab4ec6c
                 ),
             ]
         )
@@ -220,17 +204,10 @@
     @patch("samcli.lib.build.build_graph.BuildGraph._write")
     def test_should_use_function_or_layer_get_build_dir_to_determine_artifact_dir(self, persist_mock):
         def get_func_call_with_artifact_dir(artifact_dir):
-<<<<<<< HEAD
-            return call(ANY, ANY, ANY, ANY, ANY, artifact_dir, ANY, ANY, ANY)
+            return call(ANY, ANY, ANY, ANY, ANY, ANY, artifact_dir, ANY, ANY, ANY, ANY, True)
 
         def get_layer_call_with_artifact_dir(artifact_dir):
-            return call(ANY, ANY, ANY, ANY, artifact_dir, ANY, ANY)
-=======
-            return call(ANY, ANY, ANY, ANY, ANY, ANY, artifact_dir, ANY, ANY, ANY, True)
-
-        def get_layer_call_with_artifact_dir(artifact_dir):
-            return call(ANY, ANY, ANY, ANY, ANY, artifact_dir, ANY, ANY, True)
->>>>>>> 6ab4ec6c
+            return call(ANY, ANY, ANY, ANY, ANY, artifact_dir, ANY, ANY, ANY, True)
 
         build_function_mock = Mock()
         build_layer_mock = Mock()
@@ -328,10 +305,8 @@
                     function1_1.metadata,
                     ANY,
                     ANY,
-<<<<<<< HEAD
-=======
+                    ANY,
                     True,
->>>>>>> 6ab4ec6c
                 ),
                 call(
                     function2.name,
@@ -344,10 +319,8 @@
                     function2.metadata,
                     ANY,
                     ANY,
-<<<<<<< HEAD
-=======
+                    ANY,
                     True,
->>>>>>> 6ab4ec6c
                 ),
             ],
             any_order=True,
@@ -1316,11 +1289,7 @@
         self.builder._build_function(function_name, codeuri, packagetype, runtime, architecture, handler, artifacts_dir)
 
         self.builder._build_function_on_container.assert_called_with(
-<<<<<<< HEAD
-            config_mock, code_dir, artifacts_dir, manifest_path, runtime, None, None, None, None
-=======
-            config_mock, code_dir, artifacts_dir, manifest_path, runtime, architecture, None, None, None
->>>>>>> 6ab4ec6c
+            config_mock, code_dir, artifacts_dir, manifest_path, runtime, architecture, None, None, None, None
         )
 
     @patch("samcli.lib.build.app_builder.get_workflow_config")
@@ -1353,7 +1322,7 @@
             codeuri,
             packagetype,
             runtime,
-<<<<<<< HEAD
+            architecture,
             handler,
             artifacts_dir,
             container_env_vars=env_vars,
@@ -1361,17 +1330,7 @@
         )
 
         self.builder._build_function_on_container.assert_called_with(
-            config_mock, code_dir, artifacts_dir, manifest_path, runtime, None, {"TEST": "test"}, None, None
-=======
-            architecture,
-            handler,
-            artifacts_dir,
-            container_env_vars=env_vars,
-        )
-
-        self.builder._build_function_on_container.assert_called_with(
-            config_mock, code_dir, artifacts_dir, manifest_path, runtime, architecture, None, {"TEST": "test"}, None
->>>>>>> 6ab4ec6c
+            config_mock, code_dir, artifacts_dir, manifest_path, runtime, architecture, None, {"TEST": "test"}, None, None
         )
 
     @patch("samcli.lib.build.app_builder.get_workflow_config")
@@ -1402,26 +1361,11 @@
         self.builder._container_manager = Mock()
         self.builder._build_images = build_images
         self.builder._build_function(
-<<<<<<< HEAD
-            function_name,
-            codeuri,
-            packagetype,
-            runtime,
-            handler,
-            artifacts_dir,
-            container_env_vars=None,
-            container_dir_mounts=None,
+            function_name, codeuri, packagetype, runtime, architecture, handler, artifacts_dir, container_env_vars=None, container_dir_mounts=None,
         )
 
         self.builder._build_function_on_container.assert_called_with(
-            config_mock, code_dir, artifacts_dir, manifest_path, runtime, None, None, None, image_uri
-=======
-            function_name, codeuri, packagetype, runtime, architecture, handler, artifacts_dir, container_env_vars=None
-        )
-
-        self.builder._build_function_on_container.assert_called_with(
-            config_mock, code_dir, artifacts_dir, manifest_path, runtime, architecture, None, None, image_uri
->>>>>>> 6ab4ec6c
+            config_mock, code_dir, artifacts_dir, manifest_path, runtime, architecture, None, None, None, image_uri
         )
 
     @patch("samcli.lib.build.app_builder.get_workflow_config")
@@ -1452,26 +1396,11 @@
         self.builder._container_manager = Mock()
         self.builder._build_images = build_images
         self.builder._build_function(
-<<<<<<< HEAD
-            function_name,
-            codeuri,
-            packagetype,
-            runtime,
-            handler,
-            artifacts_dir,
-            container_env_vars=None,
-            container_dir_mounts=None,
+            function_name, codeuri, packagetype, runtime, architecture, handler, artifacts_dir, container_env_vars=None, container_dir_mounts=None,
         )
 
         self.builder._build_function_on_container.assert_called_with(
-            config_mock, code_dir, artifacts_dir, manifest_path, runtime, None, None, None, image_uri
-=======
-            function_name, codeuri, packagetype, runtime, architecture, handler, artifacts_dir, container_env_vars=None
-        )
-
-        self.builder._build_function_on_container.assert_called_with(
-            config_mock, code_dir, artifacts_dir, manifest_path, runtime, architecture, None, None, image_uri
->>>>>>> 6ab4ec6c
+            config_mock, code_dir, artifacts_dir, manifest_path, runtime, architecture, None, None, None, image_uri
         )
 
 
