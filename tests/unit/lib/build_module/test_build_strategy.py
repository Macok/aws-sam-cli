--- conflicted
+++ resolved
@@ -241,13 +241,9 @@
         function2.name = "Function2"
         function2.full_path = "Function2"
         function2.packagetype = IMAGE
-<<<<<<< HEAD
-        build_definition = FunctionBuildDefinition("3.7", "codeuri", IMAGE, X86_64, {}, env_vars={"FOO": "BAR"}, dir_mounts={"/local/dir": "/container/dir"})
-=======
         build_definition = FunctionBuildDefinition(
-            "3.7", "codeuri", IMAGE, X86_64, {}, "handler", env_vars={"FOO": "BAR"}
-        )
->>>>>>> 59d82ec6
+            "3.7", "codeuri", IMAGE, X86_64, {}, "handler", env_vars={"FOO": "BAR"}, dir_mounts={"/local/dir": "/container/dir"}
+        )
         # since they have the same metadata, they are put into the same build_definition.
         build_definition.functions = [function1, function2]
 
